--- conflicted
+++ resolved
@@ -4,10 +4,8 @@
 
 [tool.black]
 line-length = 100
-<<<<<<< HEAD
+
 target-version = ['py39', 'py310', 'py311', 'py312']
-=======
-target-version = ['py38', 'py39', 'py310', 'py311']
 
 [tool.pylint.main]
 extension-pkg-allow-list = [
@@ -78,5 +76,4 @@
 
 [tool.pylint.spelling]
 spelling-private-dict-file = ".pylintdict"
-spelling-store-unknown-words = "n"
->>>>>>> 53e246a9
+spelling-store-unknown-words = "n"