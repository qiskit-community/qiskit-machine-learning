# This code is part of Qiskit.
#
# (C) Copyright IBM 2021.
#
# This code is licensed under the Apache License, Version 2.0. You may
# obtain a copy of this license in the LICENSE.txt file in the root directory
# of this source tree or at http://www.apache.org/licenses/LICENSE-2.0.
#
# Any modifications or derivative works of this code must retain this
# copyright notice, and modified files need to carry a notice indicating
# that they have been altered from the originals.
"""A base ML model with a Scikit-Learn like interface."""

from abc import abstractmethod
from typing import Union, Optional

import numpy as np
from qiskit.algorithms.optimizers import Optimizer, SLSQP

from qiskit_machine_learning import QiskitMachineLearningError
from qiskit_machine_learning.neural_networks import NeuralNetwork
from qiskit_machine_learning.utils.loss_functions import (
    Loss,
    L1Loss,
    L2Loss,
    CrossEntropyLoss,
    CrossEntropySigmoidLoss,
)
from qiskit_machine_learning.deprecation import deprecate_values


class TrainableModel:
    """Base class for ML model. This class defines Scikit-Learn like interface to implement."""

    @deprecate_values(
        "0.2.0", {"loss": {"l1": "absolute_error", "l2": "squared_error"}}, stack_level=4
    )
    def __init__(
        self,
        neural_network: NeuralNetwork,
<<<<<<< HEAD
        loss: Union[str, Loss] = "l2",
        optimizer: Optional[Optimizer] = None,
=======
        loss: Union[str, Loss] = "squared_error",
        optimizer: Optimizer = None,
>>>>>>> 67553c89
        warm_start: bool = False,
        initial_point: np.ndarray = None,
    ):
        """
        Args:
            neural_network: An instance of an quantum neural network. If the neural network has a
                one-dimensional output, i.e., `neural_network.output_shape=(1,)`, then it is
                expected to return values in [-1, +1] and it can only be used for binary
                classification. If the output is multi-dimensional, it is assumed that the result
                is a probability distribution, i.e., that the entries are non-negative and sum up
                to one. Then there are two options, either one-hot encoding or not. In case of
                one-hot encoding, each probability vector resulting a neural network is considered
                as one sample and the loss function is applied to the whole vector. Otherwise, each
                entry of the probability vector is considered as an individual sample and the loss
                function is applied to the index and weighted with the corresponding probability.
            loss: A target loss function to be used in training. Default is `squared_error`,
                i.e. L2 loss. Can be given either as a string for 'absolute_error' (i.e. L1 Loss),
                'squared_error', 'cross_entropy', 'cross_entropy_sigmoid', or as a loss function
                implementing the Loss interface.
            optimizer: An instance of an optimizer to be used in training.
            Default is SLSQP.
            warm_start: Use weights from previous fit to start next fit.
            initial_point: Initial point for the optimizer to start from.

        Raises:
            QiskitMachineLearningError: unknown loss, invalid neural network
        """
        self._neural_network = neural_network
        if len(neural_network.output_shape) > 1:
            raise QiskitMachineLearningError("Invalid neural network output shape!")
        if isinstance(loss, Loss):
            self._loss = loss
        else:
            loss = loss.lower()
            if loss == "absolute_error":
                self._loss = L1Loss()
            elif loss == "squared_error":
                self._loss = L2Loss()
            elif loss == "cross_entropy":
                self._loss = CrossEntropyLoss()
            elif loss == "cross_entropy_sigmoid":
                self._loss = CrossEntropySigmoidLoss()
            elif loss == "l1":
                self._loss = L1Loss()
            elif loss == "l2":
                self._loss = L2Loss()
            else:
                raise QiskitMachineLearningError(f"Unknown loss {loss}!")

        if optimizer is None:
            optimizer = SLSQP()
        self._optimizer = optimizer
        self._warm_start = warm_start
        self._fit_result = None
        self._initial_point = initial_point

    @property
    def neural_network(self):
        """Returns the underlying neural network."""
        return self._neural_network

    @property
    def loss(self):
        """Returns the underlying neural network."""
        return self._loss

    @property
    def optimizer(self) -> Optimizer:
        """Returns an optimizer to be used in training."""
        return self._optimizer

    @property
    def warm_start(self) -> bool:
        """Returns the warm start flag."""
        return self._warm_start

    @warm_start.setter
    def warm_start(self, warm_start: bool) -> None:
        """Sets the warm start flag."""
        self._warm_start = warm_start

    @property
    def initial_point(self) -> np.ndarray:
        """Returns current initial point"""
        return self._initial_point

    @initial_point.setter
    def initial_point(self, initial_point: np.ndarray) -> None:
        """Sets the initial point"""
        self._initial_point = initial_point

    @abstractmethod
    # pylint: disable=invalid-name
    def fit(self, X: np.ndarray, y: np.ndarray) -> "TrainableModel":
        """
        Fit the model to data matrix X and target(s) y.

        Args:
            X: The input data.
            y: The target values.

        Returns:
            self: returns a trained model.

        Raises:
            QiskitMachineLearningError: In case of invalid data (e.g. incompatible with network)
        """
        raise NotImplementedError

    @abstractmethod
    # pylint: disable=invalid-name
    def predict(self, X: np.ndarray) -> np.ndarray:
        """
        Predict using the network specified to the model.

        Args:
            X: The input data.
        Raises:
            QiskitMachineLearningError: Model needs to be fit to some training data first
        Returns:
            The predicted classes.
        """
        raise NotImplementedError

    @abstractmethod
    # pylint: disable=invalid-name
    def score(
        self, X: np.ndarray, y: np.ndarray, sample_weight: Optional[np.ndarray] = None
    ) -> float:
        """
        Returns a score of this model given samples and true values for the samples. In case of
        classification this should be mean accuracy, in case of regression the coefficient of
        determination :math:`R^2` of the prediction.

        Args:
            X: Test samples.
            y: True values for ``X``.
            sample_weight: Sample weights. Default is ``None``.

        Returns:
            a float score of the model.
        """
        raise NotImplementedError

    def _choose_initial_point(self) -> np.ndarray:
        """Choose an initial point for the optimizer. If warm start is set and the model is
        already trained then use a fit result as an initial point. If initial point is passed,
        then use this value, otherwise pick a random location.

        Returns:
            An array as an initial point
        """
        if self._warm_start and self._fit_result is not None:
            self._initial_point = self._fit_result[0]
        elif self._initial_point is None:
            self._initial_point = np.random.rand(self._neural_network.num_weights)
        return self._initial_point<|MERGE_RESOLUTION|>--- conflicted
+++ resolved
@@ -38,13 +38,8 @@
     def __init__(
         self,
         neural_network: NeuralNetwork,
-<<<<<<< HEAD
-        loss: Union[str, Loss] = "l2",
+        loss: Union[str, Loss] = "squared_error",
         optimizer: Optional[Optimizer] = None,
-=======
-        loss: Union[str, Loss] = "squared_error",
-        optimizer: Optimizer = None,
->>>>>>> 67553c89
         warm_start: bool = False,
         initial_point: np.ndarray = None,
     ):
