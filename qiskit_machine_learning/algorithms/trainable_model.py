# This code is part of Qiskit.
#
# (C) Copyright IBM 2021, 2022.
#
# This code is licensed under the Apache License, Version 2.0. You may
# obtain a copy of this license in the LICENSE.txt file in the root directory
# of this source tree or at http://www.apache.org/licenses/LICENSE-2.0.
#
# Any modifications or derivative works of this code must retain this
# copyright notice, and modified files need to carry a notice indicating
# that they have been altered from the originals.
"""A base ML model with a Scikit-Learn like interface."""

from abc import abstractmethod
from typing import Union, Optional, Callable

import numpy as np
from qiskit.algorithms.optimizers import Optimizer, SLSQP
from qiskit.utils import algorithm_globals

from qiskit_machine_learning import QiskitMachineLearningError
from qiskit_machine_learning.neural_networks import NeuralNetwork
from qiskit_machine_learning.utils.loss_functions import (
    Loss,
    L1Loss,
    L2Loss,
    CrossEntropyLoss,
    CrossEntropySigmoidLoss,
)

from .objective_functions import ObjectiveFunction
from ..deprecation import deprecate_values


class TrainableModel:
    """Base class for ML model. This class defines Scikit-Learn like interface to implement."""

<<<<<<< HEAD
=======
    @deprecate_values("0.4.0", {"loss": {"cross_entropy_sigmoid": "<unsupported>"}})
>>>>>>> 15f4c7ce
    def __init__(
        self,
        neural_network: NeuralNetwork,
        loss: Union[str, Loss] = "squared_error",
        optimizer: Optional[Optimizer] = None,
        warm_start: bool = False,
        initial_point: np.ndarray = None,
        callback: Optional[Callable[[np.ndarray, float], None]] = None,
    ):
        """
        Args:
            neural_network: An instance of an quantum neural network. If the neural network has a
                one-dimensional output, i.e., `neural_network.output_shape=(1,)`, then it is
                expected to return values in [-1, +1] and it can only be used for binary
                classification. If the output is multi-dimensional, it is assumed that the result
                is a probability distribution, i.e., that the entries are non-negative and sum up
                to one. Then there are two options, either one-hot encoding or not. In case of
                one-hot encoding, each probability vector resulting a neural network is considered
                as one sample and the loss function is applied to the whole vector. Otherwise, each
                entry of the probability vector is considered as an individual sample and the loss
                function is applied to the index and weighted with the corresponding probability.
            loss: A target loss function to be used in training. Default is `squared_error`,
                i.e. L2 loss. Can be given either as a string for 'absolute_error' (i.e. L1 Loss),
                'squared_error', 'cross_entropy', 'cross_entropy_sigmoid', or as a loss function
                implementing the Loss interface.
            optimizer: An instance of an optimizer to be used in training. When `None` defaults to SLSQP.
            warm_start: Use weights from previous fit to start next fit.
            initial_point: Initial point for the optimizer to start from.
            callback: a reference to a user's callback function that has two parameters and
                returns ``None``. The callback can access intermediate data during training.
                On each iteration an optimizer invokes the callback and passes current weights
                as an array and a computed value as a float of the objective function being
                optimized. This allows to track how well optimization / training process is going on.
        Raises:
            QiskitMachineLearningError: unknown loss, invalid neural network
        """
        self._neural_network = neural_network
        if len(neural_network.output_shape) > 1:
            raise QiskitMachineLearningError("Invalid neural network output shape!")
        if isinstance(loss, Loss):
            self._loss = loss
        else:
            loss = loss.lower()
            if loss == "absolute_error":
                self._loss = L1Loss()
            elif loss == "squared_error":
                self._loss = L2Loss()
            elif loss == "cross_entropy":
                self._loss = CrossEntropyLoss()
            elif loss == "cross_entropy_sigmoid":
                self._loss = CrossEntropySigmoidLoss()
            else:
                raise QiskitMachineLearningError(f"Unknown loss {loss}!")

        if optimizer is None:
            optimizer = SLSQP()
        self._optimizer = optimizer
        self._warm_start = warm_start
        self._fit_result = None
        self._initial_point = initial_point
        self._callback = callback

    @property
    def neural_network(self):
        """Returns the underlying neural network."""
        return self._neural_network

    @property
    def loss(self):
        """Returns the underlying neural network."""
        return self._loss

    @property
    def optimizer(self) -> Optimizer:
        """Returns an optimizer to be used in training."""
        return self._optimizer

    @property
    def warm_start(self) -> bool:
        """Returns the warm start flag."""
        return self._warm_start

    @warm_start.setter
    def warm_start(self, warm_start: bool) -> None:
        """Sets the warm start flag."""
        self._warm_start = warm_start

    @property
    def initial_point(self) -> np.ndarray:
        """Returns current initial point"""
        return self._initial_point

    @initial_point.setter
    def initial_point(self, initial_point: np.ndarray) -> None:
        """Sets the initial point"""
        self._initial_point = initial_point

    @abstractmethod
    # pylint: disable=invalid-name
    def fit(self, X: np.ndarray, y: np.ndarray) -> "TrainableModel":
        """
        Fit the model to data matrix X and target(s) y.

        Args:
            X: The input data.
            y: The target values.

        Returns:
            self: returns a trained model.

        Raises:
            QiskitMachineLearningError: In case of invalid data (e.g. incompatible with network)
        """
        raise NotImplementedError

    @abstractmethod
    # pylint: disable=invalid-name
    def predict(self, X: np.ndarray) -> np.ndarray:
        """
        Predict using the network specified to the model.

        Args:
            X: The input data.
        Raises:
            QiskitMachineLearningError: Model needs to be fit to some training data first
        Returns:
            The predicted classes.
        """
        raise NotImplementedError

    @abstractmethod
    # pylint: disable=invalid-name
    def score(
        self, X: np.ndarray, y: np.ndarray, sample_weight: Optional[np.ndarray] = None
    ) -> float:
        """
        Returns a score of this model given samples and true values for the samples. In case of
        classification this should be mean accuracy, in case of regression the coefficient of
        determination :math:`R^2` of the prediction.

        Args:
            X: Test samples.
            y: True values for ``X``.
            sample_weight: Sample weights. Default is ``None``.

        Returns:
            a float score of the model.
        """
        raise NotImplementedError

    def _choose_initial_point(self) -> np.ndarray:
        """Choose an initial point for the optimizer. If warm start is set and the model is
        already trained then use a fit result as an initial point. If initial point is passed,
        then use this value, otherwise pick a random location.

        Returns:
            An array as an initial point
        """
        if self._warm_start and self._fit_result is not None:
            self._initial_point = self._fit_result.x
        elif self._initial_point is None:
            self._initial_point = algorithm_globals.random.random(self._neural_network.num_weights)
        return self._initial_point

    def _get_objective(
        self,
        function: ObjectiveFunction,
    ) -> Callable:
        """
        Wraps the given `ObjectiveFunction` to add callback calls, if `callback` is not None, along
        with evaluating the objective value. Returned objective function is passed to
        `Optimizer.minimize()`.
        Args:
            function: The objective function whose objective is to be evaluated.

        Returns:
            Objective function to evaluate objective value and optionally invoke callback calls.
        """
        if self._callback is None:
            return function.objective

        def objective(objective_weights):
            objective_value = function.objective(objective_weights)
            self._callback(objective_weights, objective_value)
            return objective_value

        return objective<|MERGE_RESOLUTION|>--- conflicted
+++ resolved
@@ -35,10 +35,7 @@
 class TrainableModel:
     """Base class for ML model. This class defines Scikit-Learn like interface to implement."""
 
-<<<<<<< HEAD
-=======
     @deprecate_values("0.4.0", {"loss": {"cross_entropy_sigmoid": "<unsupported>"}})
->>>>>>> 15f4c7ce
     def __init__(
         self,
         neural_network: NeuralNetwork,
