# This code is part of a Qiskit project.
#
# (C) Copyright IBM 2022, 2024.
#
# This code is licensed under the Apache License, Version 2.0. You may
# obtain a copy of this license in the LICENSE.txt file in the root directory
# of this source tree or at http://www.apache.org/licenses/LICENSE-2.0.
#
# Any modifications or derivative works of this code must retain this
# copyright notice, and modified files need to carry a notice indicating
# that they have been altered from the originals.

"""Gradient of Sampler with Finite difference method."""

from __future__ import annotations

from collections import defaultdict
from collections.abc import Sequence

import numpy as np

from qiskit.circuit import Parameter, QuantumCircuit

from qiskit.primitives import BaseSampler, BaseSamplerV1
from qiskit.primitives.base import BaseSamplerV2
from qiskit.result import QuasiDistribution
from qiskit.providers import Options
from qiskit.transpiler.passmanager import BasePassManager

from ..base.base_sampler_gradient import BaseSamplerGradient
from ..base.sampler_gradient_result import SamplerGradientResult

from ...exceptions import AlgorithmError


class SPSASamplerGradient(BaseSamplerGradient):
    """
    Compute the gradients of the sampling probability by the Simultaneous Perturbation Stochastic
    Approximation (SPSA) [1].

    **Reference:**
    [1] J. C. Spall, Adaptive stochastic approximation by the simultaneous perturbation method in
    IEEE Transactions on Automatic Control, vol. 45, no. 10, pp. 1839-1853, Oct 2020,
    `doi: 10.1109/TAC.2000.880982 <https://ieeexplore.ieee.org/document/880982>`_.
    """

    # pylint: disable=too-many-positional-arguments
    def __init__(
        self,
        sampler: BaseSampler,
        epsilon: float = 1e-6,
        batch_size: int = 1,
        seed: int | None = None,
        options: Options | None = None,
        pass_manager: BasePassManager | None = None,
    ):
        """
        Args:
            sampler: The sampler used to compute the gradients.
            epsilon: The offset size for the SPSA gradients.
            batch_size: number of gradients to average.
            seed: The seed for a random perturbation vector.
            options: Primitive backend runtime options used for circuit execution.
                The order of priority is: options in ``run`` method > gradient's
                default options > primitive's default setting.
                Higher priority setting overrides lower priority setting
            pass_manager: The pass manager to transpile the circuits if necessary.
                Defaults to ``None``, as some primitives do not need transpiled circuits.

        Raises:
            ValueError: If ``epsilon`` is not positive.
        """
        if epsilon <= 0:
            raise ValueError(f"epsilon ({epsilon}) should be positive.")
        self._batch_size = batch_size
        self._epsilon = epsilon
        self._seed = np.random.default_rng(seed)

        super().__init__(sampler, options, pass_manager=pass_manager)

    def _run(
        self,
        circuits: Sequence[QuantumCircuit],
        parameter_values: Sequence[Sequence[float]],
        parameters: Sequence[Sequence[Parameter]],
        **options,
    ) -> SamplerGradientResult:  # pragma: no cover
        """Compute the sampler gradients on the given circuits."""
        job_circuits, job_param_values, metadata, offsets = [], [], [], []
        all_n = []
        for circuit, parameter_values_, parameters_ in zip(circuits, parameter_values, parameters):
            # Indices of parameters to be differentiated.
            indices = [circuit.parameters.data.index(p) for p in parameters_]
            metadata.append({"parameters": parameters_})
            offset = np.array(
                [
                    (-1) ** (self._seed.integers(0, 2, len(circuit.parameters)))
                    for _ in range(self._batch_size)
                ]
            )
            plus = [parameter_values_ + self._epsilon * offset_ for offset_ in offset]
            minus = [parameter_values_ - self._epsilon * offset_ for offset_ in offset]
            offsets.append(offset)

            # Combine inputs into a single job to reduce overhead.
            n = 2 * self._batch_size
            job_circuits.extend([circuit] * n)
            job_param_values.extend(plus + minus)
            all_n.append(n)

        opt = options
        # Run the single job with all circuits.
        if isinstance(self._sampler, BaseSamplerV1):
            job = self._sampler.run(job_circuits, job_param_values, **options)
            opt = self._get_local_options(options)
        elif isinstance(self._sampler, BaseSamplerV2):
            if self._pass_manager is None:
                _circs = job_circuits
                _len_quasi_dist = 2 ** job_circuits[0].num_qubits
            else:
                _circs = self._pass_manager.run(job_circuits)
                _len_quasi_dist = 2 ** _circs[0].layout._input_qubit_count
            _circ_params = [(_circs[i], job_param_values[i]) for i in range(len(job_param_values))]
            job = self._sampler.run(_circ_params)
        else:
            raise AlgorithmError(
                "The accepted estimators are BaseSamplerV1 (deprecated) and BaseSamplerV2; got "
                + f"{type(self._sampler)} instead."
            )
        try:
            results = job.result()
        except Exception as exc:
            raise AlgorithmError("Sampler job failed.") from exc

        # Compute the gradients.
        gradients = []
        result = []
        partial_sum_n = 0
        for i, n in enumerate(all_n):
            dist_diffs = {}
            if isinstance(self._sampler, BaseSamplerV1):
                result = results.quasi_dists[partial_sum_n : partial_sum_n + n]
            elif isinstance(self._sampler, BaseSamplerV2):
                _result = []
                for m in range(partial_sum_n, partial_sum_n + n):
<<<<<<< HEAD
                    _bitstring_counts = results[m].data.meas.get_counts()
=======
                    if hasattr(results[i].data, "meas"):
                        _bitstring_counts = results[m].data.meas.get_counts()
                    else:
                        # Fallback to 'c' if 'meas' is not available.
                        _bitstring_counts = results[m].data.c.get_counts()
>>>>>>> 94ccb0a7
                    # Normalize the counts to probabilities
                    _total_shots = sum(_bitstring_counts.values())
                    _probabilities = {k: v / _total_shots for k, v in _bitstring_counts.items()}
                    # Convert to quasi-probabilities
                    _counts = QuasiDistribution(_probabilities)
                    _result.append({k: v for k, v in _counts.items() if int(k) < _len_quasi_dist})
                    result = [{key: d[key] for key in sorted(d)} for d in _result]

            for j, (dist_plus, dist_minus) in enumerate(zip(result[: n // 2], result[n // 2 :])):
                dist_diff: dict[int, float] = defaultdict(float)
                for key, value in dist_plus.items():
                    dist_diff[key] += value / (2 * self._epsilon)
                for key, value in dist_minus.items():
                    dist_diff[key] -= value / (2 * self._epsilon)
                dist_diffs[j] = dist_diff

            gradient = []
            indices = [circuits[i].parameters.data.index(p) for p in metadata[i]["parameters"]]
            for j in indices:
                gradient_j: dict[int, float] = defaultdict(float)
                for k in range(self._batch_size):
                    for key, value in dist_diffs[k].items():
                        gradient_j[key] += value * offsets[i][k][j]
                gradient_j = {key: value / self._batch_size for key, value in gradient_j.items()}
                gradient.append(gradient_j)
            gradients.append(gradient)
            partial_sum_n += n

        return SamplerGradientResult(gradients=gradients, metadata=metadata, options=opt)<|MERGE_RESOLUTION|>--- conflicted
+++ resolved
@@ -143,15 +143,11 @@
             elif isinstance(self._sampler, BaseSamplerV2):
                 _result = []
                 for m in range(partial_sum_n, partial_sum_n + n):
-<<<<<<< HEAD
-                    _bitstring_counts = results[m].data.meas.get_counts()
-=======
                     if hasattr(results[i].data, "meas"):
                         _bitstring_counts = results[m].data.meas.get_counts()
                     else:
                         # Fallback to 'c' if 'meas' is not available.
                         _bitstring_counts = results[m].data.c.get_counts()
->>>>>>> 94ccb0a7
                     # Normalize the counts to probabilities
                     _total_shots = sum(_bitstring_counts.values())
                     _probabilities = {k: v / _total_shots for k, v in _bitstring_counts.items()}
