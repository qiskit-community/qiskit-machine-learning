# This code is part of a Qiskit project.
#
# (C) Copyright IBM 2022, 2024.
#
# This code is licensed under the Apache License, Version 2.0. You may
# obtain a copy of this license in the LICENSE.txt file in the root directory
# of this source tree or at http://www.apache.org/licenses/LICENSE-2.0.
#
# Any modifications or derivative works of this code must retain this
# copyright notice, and modified files need to carry a notice indicating
# that they have been altered from the originals.
"""
Gradient of probabilities with linear combination of unitaries (LCU)
"""

from __future__ import annotations

from collections import defaultdict
from collections.abc import Sequence

from qiskit.circuit import Parameter, QuantumCircuit
from qiskit.primitives.utils import _circuit_key

from qiskit.primitives import BaseSampler, BaseSamplerV1
from qiskit.primitives.base import BaseSamplerV2
from qiskit.result import QuasiDistribution
from qiskit.providers import Options
from qiskit.transpiler.passmanager import BasePassManager

from ..base.base_sampler_gradient import BaseSamplerGradient
from ..base.sampler_gradient_result import SamplerGradientResult
from ..utils import _make_lin_comb_gradient_circuit

from ...exceptions import AlgorithmError


class LinCombSamplerGradient(BaseSamplerGradient):
    """Compute the gradients of the sampling probability.
    This method employs a linear combination of unitaries [1].

    **Reference:**
    [1] Schuld et al., Evaluating analytic gradients on quantum hardware, 2018
    `arXiv:1811.11184 <https://arxiv.org/pdf/1811.11184.pdf>`_
    """

    SUPPORTED_GATES = [
        "rx",
        "ry",
        "rz",
        "rzx",
        "rzz",
        "ryy",
        "rxx",
        "cx",
        "cy",
        "cz",
        "ccx",
        "swap",
        "iswap",
        "h",
        "t",
        "s",
        "sdg",
        "x",
        "y",
        "z",
    ]

    def __init__(
        self,
        sampler: BaseSampler,
        options: Options | None = None,
        pass_manager: BasePassManager | None = None,
    ):
        """
        Args:
            sampler: The sampler used to compute the gradients.
            options: Primitive backend runtime options used for circuit execution.
                The order of priority is: options in ``run`` method > gradient's
                default options > primitive's default setting.
                Higher priority setting overrides lower priority setting.
            pass_manager: The pass manager to transpile the circuits if necessary.
                Defaults to ``None``, as some primitives do not need transpiled circuits.
        """
        self._lin_comb_cache: dict[tuple, dict[Parameter, QuantumCircuit]] = {}
        super().__init__(sampler, options, pass_manager=pass_manager)

    def _run(
        self,
        circuits: Sequence[QuantumCircuit],
        parameter_values: Sequence[Sequence[float]],
        parameters: Sequence[Sequence[Parameter]],
        **options,
    ) -> SamplerGradientResult:
        """Compute the estimator gradients on the given circuits."""
        g_circuits, g_parameter_values, g_parameters = self._preprocess(
            circuits, parameter_values, parameters, self.SUPPORTED_GATES
        )
        results = self._run_unique(g_circuits, g_parameter_values, g_parameters, **options)
        return self._postprocess(results, circuits, parameter_values, parameters)

    def _run_unique(
        self,
        circuits: Sequence[QuantumCircuit],
        parameter_values: Sequence[Sequence[float]],
        parameters: Sequence[Sequence[Parameter]],
        **options,
    ) -> SamplerGradientResult:  # pragma: no cover
        """Compute the sampler gradients on the given circuits."""
        job_circuits, job_param_values, metadata = [], [], []
        all_n = []
        for circuit, parameter_values_, parameters_ in zip(circuits, parameter_values, parameters):
            # Prepare circuits for the gradient of the specified parameters.
            # TODO: why is this not wrapped into another list level like it is done elsewhere?
            metadata.append({"parameters": parameters_})
            circuit_key = _circuit_key(circuit)
            if circuit_key not in self._lin_comb_cache:
                # Cache the circuits for the linear combination of unitaries.
                # We only cache the circuits for the specified parameters in the future.
                self._lin_comb_cache[circuit_key] = _make_lin_comb_gradient_circuit(
                    circuit, add_measurement=True
                )
            lin_comb_circuits = self._lin_comb_cache[circuit_key]
            gradient_circuits = []
            for param in parameters_:
                gradient_circuits.append(lin_comb_circuits[param])
            # Combine inputs into a single job to reduce overhead.
            n = len(gradient_circuits)
            job_circuits.extend(gradient_circuits)
            job_param_values.extend([parameter_values_] * n)
            all_n.append(n)

        opt = options
        # Run the single job with all circuits.
        if isinstance(self._sampler, BaseSamplerV1):
            job = self._sampler.run(job_circuits, job_param_values, **options)
            opt = self._get_local_options(options)
        elif isinstance(self._sampler, BaseSamplerV2):
            if self._pass_manager is None:
                circs = job_circuits
                _len_quasi_dist = 2 ** job_circuits[0].num_qubits
            else:
                circs = self._pass_manager.run(job_circuits)
                _len_quasi_dist = 2 ** circs[0].layout._input_qubit_count
            circ_params = [(circs[i], job_param_values[i]) for i in range(len(job_param_values))]
            job = self._sampler.run(circ_params)
        else:
            raise AlgorithmError(
                "The accepted estimators are BaseSamplerV1 (deprecated) and BaseSamplerV2; got "
                + f"{type(self._sampler)} instead."
            )
        try:
            results = job.result()
        except Exception as exc:
            raise AlgorithmError("Sampler job failed.") from exc

        # Compute the gradients.
        gradients = []
        partial_sum_n = 0
        for i, n in enumerate(all_n):
            gradient = []
            if isinstance(self._sampler, BaseSamplerV1):
                result = results.quasi_dists[partial_sum_n : partial_sum_n + n]

            elif isinstance(self._sampler, BaseSamplerV2):
                result = []
                for x in range(partial_sum_n, partial_sum_n + n):
<<<<<<< HEAD
                    bitstring_counts = results[x].data.meas.get_counts()
=======
                    if hasattr(results[x].data, "meas"):
                        bitstring_counts = results[x].data.meas.get_counts()
                    else:
                        # Fallback to 'c' if 'meas' is not available.
                        bitstring_counts = results[x].data.c.get_counts()
>>>>>>> 94ccb0a7

                    # Normalize the counts to probabilities
                    total_shots = sum(bitstring_counts.values())
                    probabilities = {k: v / total_shots for k, v in bitstring_counts.items()}

                    # Convert to quasi-probabilities
                    counts = QuasiDistribution(probabilities)
                    result.append({k: v for k, v in counts.items() if int(k) < _len_quasi_dist})
            m = 2 ** circuits[i].num_qubits
            for dist in result:
                grad_dist: dict[int, float] = defaultdict(float)
                for key, value in dist.items():
                    if key < m:
                        grad_dist[key] += value
                    else:
                        grad_dist[key - m] -= value
                gradient.append(dict(grad_dist))
            gradients.append(gradient)
            partial_sum_n += n

        return SamplerGradientResult(gradients=gradients, metadata=metadata, options=opt)<|MERGE_RESOLUTION|>--- conflicted
+++ resolved
@@ -165,15 +165,11 @@
             elif isinstance(self._sampler, BaseSamplerV2):
                 result = []
                 for x in range(partial_sum_n, partial_sum_n + n):
-<<<<<<< HEAD
-                    bitstring_counts = results[x].data.meas.get_counts()
-=======
                     if hasattr(results[x].data, "meas"):
                         bitstring_counts = results[x].data.meas.get_counts()
                     else:
                         # Fallback to 'c' if 'meas' is not available.
                         bitstring_counts = results[x].data.c.get_counts()
->>>>>>> 94ccb0a7
 
                     # Normalize the counts to probabilities
                     total_shots = sum(bitstring_counts.values())
