# This code is part of Qiskit.
#
# (C) Copyright IBM 2021, 2022.
#
# This code is licensed under the Apache License, Version 2.0. You may
# obtain a copy of this license in the LICENSE.txt file in the root directory
# of this source tree or at http://www.apache.org/licenses/LICENSE-2.0.
#
# Any modifications or derivative works of this code must retain this
# copyright notice, and modified files need to carry a notice indicating
# that they have been altered from the originals.

"""Quantum Kernel Algorithm"""
from __future__ import annotations

<<<<<<< HEAD
=======
from typing import Sequence, Mapping, List
>>>>>>> 1261ef19
import copy
import numbers
from typing import Optional, Union, Sequence, Mapping, List, Tuple, NoReturn

import numpy as np
from qiskit import QuantumCircuit, QuantumRegister, ClassicalRegister
from qiskit.circuit import Parameter, ParameterVector, ParameterExpression
from qiskit.circuit.library import ZZFeatureMap
from qiskit.circuit.parameterexpression import ParameterValueType
from qiskit.providers import Backend
from qiskit.result import Result
from qiskit.utils import QuantumInstance

from qiskit_machine_learning.deprecation import (
    deprecate_arguments,
    deprecate_method,
    deprecate_property,
)
from ..exceptions import QiskitMachineLearningError


class QuantumKernel:
    r"""Quantum Kernel.

    The general task of machine learning is to find and study patterns in data. For many
    algorithms, the datapoints are better understood in a higher dimensional feature space,
    through the use of a kernel function:

    .. math::

        K(x, y) = \langle f(x), f(y)\rangle.

    Here K is the kernel function, x, y are n dimensional inputs. f is a map from n-dimension
    to m-dimension space. :math:`\langle x, y \rangle` denotes the dot product.
    Usually m is much larger than n.

    The quantum kernel algorithm calculates a kernel matrix, given datapoints x and y and feature
    map f, all of n dimension. This kernel matrix can then be used in classical machine learning
    algorithms such as support vector classification, spectral clustering or ridge regression.
    """

    @deprecate_arguments("0.5.0", {"user_parameters": "training_parameters"})
    def __init__(
        self,
        feature_map: QuantumCircuit | None = None,
        enforce_psd: bool = True,
        batch_size: int = 900,
        quantum_instance: QuantumInstance | Backend | None = None,
        training_parameters: ParameterVector | Sequence[Parameter] | None = None,
        evaluate_duplicates: str = "off_diagonal",
    ) -> None:
        """
        Args:
            feature_map: Parameterized circuit to be used as the feature map. If None is given,
                the `ZZFeatureMap` is used with two qubits.
            enforce_psd: Project to closest positive semidefinite matrix if x = y.
                Only enforced when not using the state vector simulator. Default True.
            batch_size: Number of circuits to batch together for computation. Default 900.
            quantum_instance: Quantum Instance or Backend
            training_parameters: Iterable containing ``Parameter`` objects which correspond to
                 quantum gates on the feature map circuit which may be tuned. If users intend to
                 tune feature map parameters to find optimal values, this field should be set.
            evaluate_duplicates: Defines a strategy how kernel matrix elements are evaluated if
               duplicate samples are found. Possible values are:

                    - ``all`` means that all kernel matrix elements are evaluated, even the diagonal
                        ones when training. This may introduce additional noise in the matrix.
                    - ``off_diagonal`` when training the matrix diagonal is set to `1`, the rest
                        elements are fully evaluated, e.g., for two identical samples in the
                        dataset. When inferring, all elements are evaluated. This is the default
                        value.
                    - ``none`` when training the diagonal is set to `1` and if two identical samples
                        are found in the dataset the corresponding matrix element is set to `1`.
                        When inferring, matrix elements for identical samples are set to `1`.

        Raises:
            ValueError: When unsupported value is passed to `evaluate_duplicates`.
        """
        # Class fields
        self._feature_map = None
        self._unbound_feature_map = None
        self._training_parameters = None
        self._training_parameter_binds = None
        self._enforce_psd = enforce_psd
        self._batch_size = batch_size
<<<<<<< HEAD
        # convert to QuantumInstance if an instance of Backend is passed
        self.quantum_instance = quantum_instance
=======
        self._quantum_instance = quantum_instance
        eval_duplicates = evaluate_duplicates.lower()
        if eval_duplicates not in ("all", "off_diagonal", "none"):
            raise ValueError(
                f"Unsupported value passed as evaluate_duplicates: {evaluate_duplicates}"
            )
        self._evaluate_duplicates = eval_duplicates
>>>>>>> 1261ef19

        # Setters
        self.feature_map = feature_map if feature_map is not None else ZZFeatureMap(2)
        if training_parameters is not None:
            self.training_parameters = training_parameters

    @property
    def feature_map(self) -> QuantumCircuit:
        """Return feature map"""
        return self._feature_map

    @feature_map.setter
    def feature_map(self, feature_map: QuantumCircuit) -> None:
        """
        Set feature map.

        The ``unbound_feature_map`` field will be automatically updated when this field is set,
        and ``training_parameters`` and ``training_parameter_binds`` fields will be reset to ``None``.
        """
        self._feature_map = feature_map
        self._unbound_feature_map = copy.deepcopy(self._feature_map)
        self._training_parameters = None
        self._training_parameter_binds = None

    @property
    def unbound_feature_map(self) -> QuantumCircuit:
        """Return unbound feature map"""
        return copy.deepcopy(self._unbound_feature_map)

    @property
    def quantum_instance(self) -> QuantumInstance:
        """Return quantum instance"""
        return self._quantum_instance

    @quantum_instance.setter
    def quantum_instance(self, quantum_instance: Backend | QuantumInstance) -> None:
        """Set quantum instance"""
        if isinstance(quantum_instance, Backend):
            quantum_instance = QuantumInstance(quantum_instance)
        self._quantum_instance = quantum_instance

    @property
    def training_parameters(self) -> ParameterVector | Sequence[Parameter] | None:
        """Return the vector of training parameters."""
        return copy.copy(self._training_parameters)

    @training_parameters.setter
    def training_parameters(self, training_params: ParameterVector | Sequence[Parameter]) -> None:
        """Set the training parameters"""
        self._training_parameter_binds = {
            training_param: training_param for training_param in training_params
        }
        self._training_parameters = copy.deepcopy(training_params)

    def assign_training_parameters(
        self, values: Mapping[Parameter, ParameterValueType] | Sequence[ParameterValueType]
    ) -> None:
        """
        Assign training parameters in the ``QuantumKernel`` feature map.

        Args:
            values (dict or iterable): Either a dictionary or iterable specifying the new
            parameter values. If a dict, it specifies the mapping from ``current_parameter`` to
            ``new_parameter``, where ``new_parameter`` can be a parameter expression or a
            numeric value. If an iterable, the elements are assigned to the existing parameters
            in the order of ``QuantumKernel.training_parameters``.

        Raises:
            ValueError: Incompatible number of training parameters and values

        """
        if self._training_parameters is None:
            raise ValueError(
                f"""
                The number of parameter values ({len(values)}) does not
                match the number of training parameters tracked by the QuantumKernel
                (None).
                """
            )

        # Get the input parameters. These should remain unaffected by assigning of training parameters.
        input_params = list(
            set(self._unbound_feature_map.parameters) - set(self._training_parameters)
        )

        # If iterable of values is passed, the length must match length of training_parameters field
        if isinstance(values, (Sequence, np.ndarray)):
            if len(values) != len(self._training_parameters):
                raise ValueError(
                    f"""
                The number of parameter values ({len(values)}) does not
                match the number of training parameters tracked by the QuantumKernel
                ({len(self._training_parameters)}).
                """
                )
            values = {p: values[i] for i, p in enumerate(self._training_parameters)}
        else:
            if not isinstance(values, dict):
                raise ValueError(
                    f"""
                    'values' must be of type Dict or Sequence.
                    Type {type(values)} is not supported.
                    """
                )

            # All input keys must exist in the circuit
            # This check actually catches some well defined assignments;
            # however; we throw an error to be consistent with the behavior
            # of QuantumCircuit's parameter binding.
            unknown_parameters = list(set(values.keys()) - set(self._training_parameters))
            if len(unknown_parameters) > 0:
                raise ValueError(
                    f"Cannot bind parameters ({unknown_parameters}) not tracked by the quantum kernel."
                )

        # Because QuantumKernel supports parameter rebinding, entries of the `values` dictionary must
        # be handled differently depending on whether they represent numerical assignments or parameter
        # reassignments. However, re-ordering the values dictionary inherently changes the expected
        # behavior of parameter binding, as entries in the values dict do not commute with one another
        # in general. To resolve this issue, we handle each entry of the values dict one at a time.
        for param, bind in values.items():
            if isinstance(bind, ParameterExpression):
                self._unbound_feature_map.assign_parameters({param: bind}, inplace=True)

                # Training params are all non-input params in the unbound feature map
                # This list comprehension ensures that self._training_parameters is ordered
                # in a way that is consistent with self.feature_map.parameters
                self._training_parameters = [
                    p for p in self._unbound_feature_map.parameters if (p not in input_params)
                ]

                # Remove param if it was overwritten
                if param not in self._training_parameters:
                    del self._training_parameter_binds[param]

                # Add new parameters
                for sub_param in bind.parameters:
                    if sub_param not in self._training_parameter_binds.keys():
                        self._training_parameter_binds[sub_param] = sub_param

                # If parameter is being set to expression of itself, training_parameter_binds
                # reflects a self-bind
                if param in bind.parameters:
                    self._training_parameter_binds[param] = param

            # If assignment is numerical, update the param_binds
            elif isinstance(bind, numbers.Number):
                self._training_parameter_binds[param] = bind

            else:
                raise ValueError(
                    f"""
                    Parameters can only be bound to numeric values,
                    Parameters, or ParameterExpressions. Type {type(bind)}
                    is not supported.
                    """
                )

        # Reorder dict according to self._training_parameters
        self._training_parameter_binds = {
            param: self._training_parameter_binds[param] for param in self._training_parameters
        }

        # Update feature map with numerical parameter assignments
        self._feature_map = self._unbound_feature_map.assign_parameters(
            self._training_parameter_binds
        )

    @property
    def training_parameter_binds(self) -> Mapping[Parameter, float] | None:
        """Return a copy of the current training parameter mappings for the feature map circuit."""
        return copy.deepcopy(self._training_parameter_binds)

    def bind_training_parameters(
        self, values: Mapping[Parameter, ParameterValueType] | Sequence[ParameterValueType]
    ) -> None:
        """
        Alternate function signature for ``assign_training_parameters``
        """
        self.assign_training_parameters(values)

    def get_unbound_training_parameters(self) -> List[Parameter]:
        """Return a list of any unbound training parameters in the feature map circuit."""
        unbound_training_params = []
        if self._training_parameter_binds is not None:
            # Get all training parameters not associated with numerical values
            unbound_training_params = [
                val
                for val in self._training_parameter_binds.values()
                if not isinstance(val, numbers.Number)
            ]

        return unbound_training_params

    @property  # type: ignore
    @deprecate_property("0.5.0", new_name="training_parameters")
    def user_parameters(self) -> ParameterVector | Sequence[Parameter] | None:
        """[Deprecated property]Return the vector of training parameters."""
        return self.training_parameters

    @user_parameters.setter  # type: ignore
    @deprecate_property("0.5.0", new_name="training_parameters")
    def user_parameters(self, training_params: ParameterVector | Sequence[Parameter]) -> None:
        """[Deprecated property setter]Set the training parameters"""
        self.training_parameters = training_params

    @deprecate_method("0.5.0", new_name="assign_training_parameters")
    def assign_user_parameters(
        self, values: Mapping[Parameter, ParameterValueType] | Sequence[ParameterValueType]
    ) -> None:
        """
        [Deprecated method]Assign training parameters in the ``QuantumKernel`` feature map.
        Otherwise, just like ``assign_training_parameters``.

        """
        self.assign_training_parameters(values)

    @property  # type: ignore
    @deprecate_property("0.5.0", new_name="training_parameter_binds")
    def user_param_binds(self) -> Mapping[Parameter, float] | None:
        """
        [Deprecated property]Return a copy of the current training parameter mappings
        for the feature map circuit.
        """
        return self.training_parameter_binds

    @deprecate_method("0.5.0", new_name="bind_training_parameters")
    def bind_user_parameters(
        self, values: Mapping[Parameter, ParameterValueType] | Sequence[ParameterValueType]
    ) -> None:
        """
        [Deprecated method]Alternate function signature for ``assign_training_parameters``
        """
        self.bind_training_parameters(values)

    @deprecate_method("0.5.0", new_name="get_unbound_training_parameters")
    def get_unbound_user_parameters(self) -> List[Parameter]:
        """
        [Deprecated method]Return a list of any unbound training parameters in the feature
        map circuit.
        """
        return self.get_unbound_training_parameters()

    def construct_circuit(
        self,
        x: ParameterVector,
        y: ParameterVector = None,
        measurement: bool = True,
        is_statevector_sim: bool = False,
    ) -> QuantumCircuit:
        r"""
        Construct inner product circuit for given datapoints and feature map.

        If using `statevector_simulator`, only construct circuit for :math:`\Psi(x)|0\rangle`,
        otherwise construct :math:`Psi^dagger(y) x Psi(x)|0>`
        If y is None and not using `statevector_simulator`, self inner product is calculated.

        Args:
            x: first data point parameter vector
            y: second data point parameter vector, ignored if using statevector simulator
            measurement: include measurement if not using statevector simulator
            is_statevector_sim: use state vector simulator

        Returns:
            QuantumCircuit

        Raises:
            ValueError:
                - x and/or y have incompatible dimension with feature map
                - unbound training parameters in the feature map circuit
        """
        qc = self._construct_circuit_with_feature_map(x, y)

        if y is None:
            y = x

        if not is_statevector_sim:
            y_dict = dict(zip(self._feature_map.parameters, y))
            psi_y_dag = self._feature_map.assign_parameters(y_dict)
            qc.append(psi_y_dag.to_instruction().inverse(), qc.qubits)

            if measurement:
                qc.barrier(qc.qregs[0])
                qc.measure(qc.qregs[0], qc.cregs[0])

        return qc

    def _construct_circuit_with_feature_map(
        self, x: ParameterVector, y: ParameterVector = None
    ) -> QuantumCircuit:
        self._check_training_parameters_bound()

        if len(x) != self._feature_map.num_parameters:
            self._raise_incompatible_feature_map("x", len(x))

        if y is not None and len(y) != self._feature_map.num_parameters:
            self._raise_incompatible_feature_map("y", len(y))

        q = QuantumRegister(self._feature_map.num_qubits, "q")
        c = ClassicalRegister(self._feature_map.num_qubits, "c")
        qc = QuantumCircuit(q, c)

        x_dict = dict(zip(self._feature_map.parameters, x))
        psi_x = self._feature_map.assign_parameters(x_dict)
        qc.append(psi_x.to_instruction(), qc.qubits)

        return qc

    # just a synonym for consistency with other "*_statevector()" methods
    def _construct_circuit_statevector(
        self, x: ParameterVector, y: ParameterVector = None
    ) -> QuantumCircuit:
        """This is just a synonym for ``_construct_circuit_with_feature_map``"""
        return self._construct_circuit_with_feature_map(x, y)

    def _compute_overlap_statevector(
        self, idx1: int, idx2: int, results: List[np.ndarray]
    ) -> float:
        """
        Helper function to compute overlap for given input if a statevector simulator is used.
        """
        # |<0|Psi^dagger(y) x Psi(x)|0>|^2, take the amplitude
        v_a, v_b = results[idx1], results[idx2]
        tmp = np.vdot(v_a, v_b)
        kernel_value = np.vdot(tmp, tmp).real  # pylint: disable=no-member

        return kernel_value

    def _compute_overlap(self, idx: int, results: Result) -> float:
        """
        Helper function to compute overlap for given input when a non-statevector simulator or
        device is used.
        """
        measurement_basis = "0" * self._feature_map.num_qubits

        result = results.get_counts(idx)
        kernel_value = result.get(measurement_basis, 0) / sum(result.values())

        return kernel_value

    def evaluate(self, x_vec: np.ndarray, y_vec: np.ndarray = None) -> np.ndarray:
        r"""
        Construct kernel matrix for given data and feature map

        If y_vec is None, self inner product is calculated.
        If using `statevector_simulator`, only build circuits for :math:`\Psi(x)|0\rangle`,
        then perform inner product classically.

        Args:
            x_vec: 1D or 2D array of datapoints, NxD, where N is the number of datapoints,
                                                            D is the feature dimension
            y_vec: 1D or 2D array of datapoints, MxD, where M is the number of datapoints,
                                                            D is the feature dimension

        Returns:
            2D matrix, NxM

        Raises:
            QiskitMachineLearningError:
                - A quantum instance or backend has not been provided
            ValueError:
                - unbound training parameters in the feature map circuit
                - x_vec and/or y_vec are not one or two dimensional arrays
                - x_vec and y_vec have have incompatible dimensions
                - x_vec and/or y_vec have incompatible dimension with feature map and
                    and feature map can not be modified to match.
        """
        self._check_training_parameters_bound()

        if self._quantum_instance is None:
            raise QiskitMachineLearningError(
                "A QuantumInstance or Backend must be supplied to evaluate a quantum kernel."
            )

        x_vec, y_vec = self._validate_input(x_vec, y_vec)

        # determine if calculating self inner product
        is_symmetric = True
        if y_vec is None:
            y_vec = x_vec
        elif not np.array_equal(x_vec, y_vec):
            is_symmetric = False

        # initialize kernel matrix
        kernel = np.zeros((x_vec.shape[0], y_vec.shape[0]))

        # set diagonal to 1 if symmetric
        if is_symmetric:
            np.fill_diagonal(kernel, 1)

        # calculate kernel
        if self._quantum_instance.is_statevector:
            kernel = self._calculate_kernel_statevector(x_vec, y_vec, is_symmetric, kernel)
        else:
            kernel = self._calculate_kernel(x_vec, y_vec, is_symmetric, kernel)

        return kernel

    def _validate_input(
        self, x_vec: np.ndarray, y_vec: np.ndarray
    ) -> Tuple[np.ndarray, np.ndarray]:
        x_vec = np.asarray(x_vec)

        if x_vec.ndim > 2:
            raise ValueError("x_vec must be a 1D or 2D array")

        if x_vec.ndim == 1:
            x_vec = np.reshape(x_vec, (-1, len(x_vec)))

        if x_vec.shape[1] != self._feature_map.num_parameters:
            # before raising an error we try to adjust the feature map
            # to the required number of qubit.
            try:
                self._feature_map.num_qubits = x_vec.shape[1]
            except AttributeError:
                self._raise_incompatible_feature_map("x_vec", x_vec.shape[1])

        if y_vec is not None:
            y_vec = np.asarray(y_vec)

            if y_vec.ndim == 1:
                y_vec = np.reshape(y_vec, (-1, len(y_vec)))

            if y_vec.ndim > 2:
                raise ValueError("y_vec must be a 1D or 2D array")

<<<<<<< HEAD
            if y_vec.shape[1] != x_vec.shape[1]:
                raise ValueError(
                    "x_vec and y_vec have incompatible dimensions.\n"
                    f"x_vec has {x_vec.shape[1]} dimensions, but y_vec has {y_vec.shape[1]}."
                )

        return x_vec, y_vec

    def _calculate_kernel_statevector(
        self, x_vec: np.ndarray, y_vec: np.ndarray, is_symmetric: bool, kernel: np.ndarray
    ) -> np.ndarray:
=======
>>>>>>> 1261ef19
        # get indices to calculate
        row_indices, col_indices = self._get_indices(x_vec, y_vec, is_symmetric)

        if is_symmetric:
<<<<<<< HEAD
            to_be_computed_data = x_vec
        else:  # not symmetric
            to_be_computed_data = np.concatenate((x_vec, y_vec))

        feature_map_params = ParameterVector("par_x", self._feature_map.num_parameters)
        parameterized_circuit = self._construct_circuit_statevector(
            feature_map_params,
            feature_map_params,
        )
        parameterized_circuit = self._quantum_instance.transpile(
            parameterized_circuit, pass_manager=self._quantum_instance.unbound_pass_manager
        )[0]
        statevectors = []

        for min_idx in range(0, len(to_be_computed_data), self._batch_size):
            max_idx = min(min_idx + self._batch_size, len(to_be_computed_data))
            circuits = [
                parameterized_circuit.assign_parameters({feature_map_params: x})
                for x in to_be_computed_data[min_idx:max_idx]
            ]
            if self._quantum_instance.bound_pass_manager is not None:
                circuits = self._quantum_instance.transpile(
                    circuits, pass_manager=self._quantum_instance.bound_pass_manager
                )
            results = self._quantum_instance.execute(circuits, had_transpiled=True)
            for j in range(max_idx - min_idx):
                statevectors.append(results.get_statevector(j))

        offset = 0 if is_symmetric else len(x_vec)
        matrix_elements = [
            self._compute_overlap_statevector(i, j, statevectors)
            for i, j in zip(row_indices, col_indices + offset)
        ]

        for i, j, value in zip(row_indices, col_indices, matrix_elements):
            kernel[i, j] = value
            if is_symmetric:
                kernel[j, i] = kernel[i, j]
=======
            if self._evaluate_duplicates == "all":
                mus, nus = np.triu_indices(x_vec.shape[0])
            else:
                # exclude diagonal and fill it with ones
                mus, nus = np.triu_indices(x_vec.shape[0], k=1)
                np.fill_diagonal(kernel, 1)
        else:
            mus, nus = np.indices((x_vec.shape[0], y_vec.shape[0]))
            mus = np.asarray(mus.flat)
            nus = np.asarray(nus.flat)
>>>>>>> 1261ef19

        return kernel

    def _calculate_kernel(
        self, x_vec: np.ndarray, y_vec: np.ndarray, is_symmetric: bool, kernel: np.ndarray
    ) -> np.ndarray:
        # get indices to calculate
        row_indices, col_indices = self._get_indices(x_vec, y_vec, is_symmetric)

        feature_map_params_x = ParameterVector("par_x", self._feature_map.num_parameters)
        feature_map_params_y = ParameterVector("par_y", self._feature_map.num_parameters)
        parameterized_circuit = self.construct_circuit(feature_map_params_x, feature_map_params_y)
        parameterized_circuit = self._quantum_instance.transpile(
            parameterized_circuit, pass_manager=self._quantum_instance.unbound_pass_manager
        )[0]

        for idx in range(0, len(row_indices), self._batch_size):
            to_be_computed_data_pair = []
            to_be_computed_index = []
            for sub_idx in range(idx, min(idx + self._batch_size, len(row_indices))):
                i = row_indices[sub_idx]
                j = col_indices[sub_idx]
                x_i = x_vec[i]
                y_j = y_vec[j]
                if not np.all(x_i == y_j):
                    to_be_computed_data_pair.append((x_i, y_j))
                    to_be_computed_index.append((i, j))

            circuits = [
                parameterized_circuit.assign_parameters(
                    {feature_map_params_x: x, feature_map_params_y: y}
                )
                for x, y in to_be_computed_data_pair
            ]
            if self._quantum_instance.bound_pass_manager is not None:
                circuits = self._quantum_instance.transpile(
                    circuits, pass_manager=self._quantum_instance.bound_pass_manager
                )

            results = self._quantum_instance.execute(circuits, had_transpiled=True)

<<<<<<< HEAD
            matrix_elements = [
                self._compute_overlap(circuit, results) for circuit in range(len(circuits))
            ]

            for (i, j), value in zip(to_be_computed_index, matrix_elements):
                kernel[i, j] = value
=======
        # calculate kernel
        if is_statevector_sim:  # using state vector simulator
            if is_symmetric:
                to_be_computed_data = x_vec
            else:  # not symmetric
                to_be_computed_data = np.concatenate((x_vec, y_vec))

            feature_map_params = ParameterVector("par_x", self._feature_map.num_parameters)
            parameterized_circuit = self.construct_circuit(
                feature_map_params,
                feature_map_params,
                measurement=measurement,
                is_statevector_sim=is_statevector_sim,
            )
            parameterized_circuit = self._quantum_instance.transpile(
                parameterized_circuit, pass_manager=self._quantum_instance.unbound_pass_manager
            )[0]
            statevectors = []

            for min_idx in range(0, len(to_be_computed_data), self._batch_size):
                max_idx = min(min_idx + self._batch_size, len(to_be_computed_data))
                circuits = [
                    parameterized_circuit.assign_parameters({feature_map_params: x})
                    for x in to_be_computed_data[min_idx:max_idx]
                ]
                if self._quantum_instance.bound_pass_manager is not None:
                    circuits = self._quantum_instance.transpile(
                        circuits, pass_manager=self._quantum_instance.bound_pass_manager
                    )
                results = self._quantum_instance.execute(circuits, had_transpiled=True)
                for j in range(max_idx - min_idx):
                    statevectors.append(results.get_statevector(j))

            offset = 0 if is_symmetric else len(x_vec)
            for (i, j) in zip(mus, nus):
                x_i = x_vec[i]
                y_j = y_vec[j]

                # fill in ones for identical samples
                if np.all(x_i == y_j) and self._evaluate_duplicates == "none":
                    kernel_value = 1.0
                else:
                    kernel_value = self._compute_overlap(
                        [i, j + offset], statevectors, is_statevector_sim, measurement_basis
                    )

                kernel[i, j] = kernel_value
>>>>>>> 1261ef19
                if is_symmetric:
                    kernel[j, i] = kernel_value

<<<<<<< HEAD
        if self._enforce_psd and is_symmetric:
            # Find the closest positive semi-definite approximation to symmetric kernel matrix.
            # The (symmetric) matrix should always be positive semi-definite by construction,
            # but this can be violated in case of noise, such as sampling noise, thus the
            # adjustment is only done if NOT using the statevector simulation.
            D, U = np.linalg.eig(kernel)  # pylint: disable=invalid-name
            kernel = U @ np.diag(np.maximum(0, D)) @ U.transpose()
=======
        else:  # not using state vector simulator
            feature_map_params_x = ParameterVector("par_x", self._feature_map.num_parameters)
            feature_map_params_y = ParameterVector("par_y", self._feature_map.num_parameters)
            parameterized_circuit = self.construct_circuit(
                feature_map_params_x,
                feature_map_params_y,
                measurement=measurement,
                is_statevector_sim=is_statevector_sim,
            )
            parameterized_circuit = self._quantum_instance.transpile(
                parameterized_circuit, pass_manager=self._quantum_instance.unbound_pass_manager
            )[0]

            for idx in range(0, len(mus), self._batch_size):
                to_be_computed_data_pair = []
                to_be_computed_index = []
                for sub_idx in range(idx, min(idx + self._batch_size, len(mus))):
                    i = mus[sub_idx]
                    j = nus[sub_idx]
                    x_i = x_vec[i]
                    y_j = y_vec[j]

                    # fill in ones for identical samples
                    if np.all(x_i == y_j) and self._evaluate_duplicates == "none":
                        kernel[i, j] = 1
                        if is_symmetric:
                            kernel[j, i] = 1
                    else:
                        # otherwise evaluate the element
                        to_be_computed_data_pair.append((x_i, y_j))
                        to_be_computed_index.append((i, j))

                circuits = [
                    parameterized_circuit.assign_parameters(
                        {feature_map_params_x: x, feature_map_params_y: y}
                    )
                    for x, y in to_be_computed_data_pair
                ]
                if self._quantum_instance.bound_pass_manager is not None:
                    circuits = self._quantum_instance.transpile(
                        circuits, pass_manager=self._quantum_instance.bound_pass_manager
                    )

                results = self._quantum_instance.execute(circuits, had_transpiled=True)
>>>>>>> 1261ef19

        return kernel

    def _get_indices(
        self, x_vec: np.ndarray, y_vec: np.ndarray, is_symmetric: bool
    ) -> Tuple[np.ndarray, np.ndarray]:
        # get indices to calculate
        if is_symmetric:
            row_indices, col_indices = np.triu_indices(x_vec.shape[0], k=1)  # remove diagonal
        else:
            row_indices, col_indices = np.indices((x_vec.shape[0], y_vec.shape[0]))
            row_indices = np.asarray(row_indices.flat)
            col_indices = np.asarray(col_indices.flat)
        return row_indices, col_indices

    def _check_training_parameters_bound(self) -> None:
        # Ensure all training parameters have been bound in the feature map circuit.
        unbound_params = self.get_unbound_training_parameters()
        if unbound_params:
            raise ValueError(
                f"""
                The feature map circuit contains unbound training parameters ({unbound_params}).
                All training parameters must be bound to numerical values before evaluating
                the kernel matrix.
                """
            )

    def _raise_incompatible_feature_map(self, vec_name: str, vec_len: int) -> NoReturn:
        raise ValueError(
            f"{vec_name} and class feature map have incompatible dimensions.\n"
            f"{vec_name} has {vec_len} dimensions, "
            f"but feature map has {self._feature_map.num_parameters}."
        )<|MERGE_RESOLUTION|>--- conflicted
+++ resolved
@@ -13,10 +13,7 @@
 """Quantum Kernel Algorithm"""
 from __future__ import annotations
 
-<<<<<<< HEAD
-=======
 from typing import Sequence, Mapping, List
->>>>>>> 1261ef19
 import copy
 import numbers
 from typing import Optional, Union, Sequence, Mapping, List, Tuple, NoReturn
@@ -102,18 +99,16 @@
         self._training_parameter_binds = None
         self._enforce_psd = enforce_psd
         self._batch_size = batch_size
-<<<<<<< HEAD
+
         # convert to QuantumInstance if an instance of Backend is passed
         self.quantum_instance = quantum_instance
-=======
-        self._quantum_instance = quantum_instance
+
         eval_duplicates = evaluate_duplicates.lower()
         if eval_duplicates not in ("all", "off_diagonal", "none"):
             raise ValueError(
                 f"Unsupported value passed as evaluate_duplicates: {evaluate_duplicates}"
             )
         self._evaluate_duplicates = eval_duplicates
->>>>>>> 1261ef19
 
         # Setters
         self.feature_map = feature_map if feature_map is not None else ZZFeatureMap(2)
@@ -540,7 +535,6 @@
             if y_vec.ndim > 2:
                 raise ValueError("y_vec must be a 1D or 2D array")
 
-<<<<<<< HEAD
             if y_vec.shape[1] != x_vec.shape[1]:
                 raise ValueError(
                     "x_vec and y_vec have incompatible dimensions.\n"
@@ -552,13 +546,10 @@
     def _calculate_kernel_statevector(
         self, x_vec: np.ndarray, y_vec: np.ndarray, is_symmetric: bool, kernel: np.ndarray
     ) -> np.ndarray:
-=======
->>>>>>> 1261ef19
         # get indices to calculate
         row_indices, col_indices = self._get_indices(x_vec, y_vec, is_symmetric)
 
         if is_symmetric:
-<<<<<<< HEAD
             to_be_computed_data = x_vec
         else:  # not symmetric
             to_be_computed_data = np.concatenate((x_vec, y_vec))
@@ -588,27 +579,19 @@
                 statevectors.append(results.get_statevector(j))
 
         offset = 0 if is_symmetric else len(x_vec)
-        matrix_elements = [
-            self._compute_overlap_statevector(i, j, statevectors)
-            for i, j in zip(row_indices, col_indices + offset)
-        ]
-
-        for i, j, value in zip(row_indices, col_indices, matrix_elements):
-            kernel[i, j] = value
+        for (i, j) in zip(row_indices, col_indices):
+            x_i = x_vec[i]
+            y_j = y_vec[j]
+
+            # fill in ones for identical samples
+            if np.all(x_i == y_j) and self._evaluate_duplicates == "none":
+                kernel_value = 1.0
+            else:
+                kernel_value = self._compute_overlap_statevector(i, j + offset, statevectors)
+
+            kernel[i, j] = kernel_value
             if is_symmetric:
-                kernel[j, i] = kernel[i, j]
-=======
-            if self._evaluate_duplicates == "all":
-                mus, nus = np.triu_indices(x_vec.shape[0])
-            else:
-                # exclude diagonal and fill it with ones
-                mus, nus = np.triu_indices(x_vec.shape[0], k=1)
-                np.fill_diagonal(kernel, 1)
-        else:
-            mus, nus = np.indices((x_vec.shape[0], y_vec.shape[0]))
-            mus = np.asarray(mus.flat)
-            nus = np.asarray(nus.flat)
->>>>>>> 1261ef19
+                kernel[j, i] = kernel_value
 
         return kernel
 
@@ -633,7 +616,14 @@
                 j = col_indices[sub_idx]
                 x_i = x_vec[i]
                 y_j = y_vec[j]
-                if not np.all(x_i == y_j):
+
+                # fill in ones for identical samples
+                if np.all(x_i == y_j) and self._evaluate_duplicates == "none":
+                    kernel[i, j] = 1
+                    if is_symmetric:
+                        kernel[j, i] = 1
+                else:
+                    # otherwise evaluate the element
                     to_be_computed_data_pair.append((x_i, y_j))
                     to_be_computed_index.append((i, j))
 
@@ -650,66 +640,15 @@
 
             results = self._quantum_instance.execute(circuits, had_transpiled=True)
 
-<<<<<<< HEAD
             matrix_elements = [
                 self._compute_overlap(circuit, results) for circuit in range(len(circuits))
             ]
 
             for (i, j), value in zip(to_be_computed_index, matrix_elements):
                 kernel[i, j] = value
-=======
-        # calculate kernel
-        if is_statevector_sim:  # using state vector simulator
-            if is_symmetric:
-                to_be_computed_data = x_vec
-            else:  # not symmetric
-                to_be_computed_data = np.concatenate((x_vec, y_vec))
-
-            feature_map_params = ParameterVector("par_x", self._feature_map.num_parameters)
-            parameterized_circuit = self.construct_circuit(
-                feature_map_params,
-                feature_map_params,
-                measurement=measurement,
-                is_statevector_sim=is_statevector_sim,
-            )
-            parameterized_circuit = self._quantum_instance.transpile(
-                parameterized_circuit, pass_manager=self._quantum_instance.unbound_pass_manager
-            )[0]
-            statevectors = []
-
-            for min_idx in range(0, len(to_be_computed_data), self._batch_size):
-                max_idx = min(min_idx + self._batch_size, len(to_be_computed_data))
-                circuits = [
-                    parameterized_circuit.assign_parameters({feature_map_params: x})
-                    for x in to_be_computed_data[min_idx:max_idx]
-                ]
-                if self._quantum_instance.bound_pass_manager is not None:
-                    circuits = self._quantum_instance.transpile(
-                        circuits, pass_manager=self._quantum_instance.bound_pass_manager
-                    )
-                results = self._quantum_instance.execute(circuits, had_transpiled=True)
-                for j in range(max_idx - min_idx):
-                    statevectors.append(results.get_statevector(j))
-
-            offset = 0 if is_symmetric else len(x_vec)
-            for (i, j) in zip(mus, nus):
-                x_i = x_vec[i]
-                y_j = y_vec[j]
-
-                # fill in ones for identical samples
-                if np.all(x_i == y_j) and self._evaluate_duplicates == "none":
-                    kernel_value = 1.0
-                else:
-                    kernel_value = self._compute_overlap(
-                        [i, j + offset], statevectors, is_statevector_sim, measurement_basis
-                    )
-
-                kernel[i, j] = kernel_value
->>>>>>> 1261ef19
                 if is_symmetric:
-                    kernel[j, i] = kernel_value
-
-<<<<<<< HEAD
+                    kernel[j, i] = kernel[i, j]
+
         if self._enforce_psd and is_symmetric:
             # Find the closest positive semi-definite approximation to symmetric kernel matrix.
             # The (symmetric) matrix should always be positive semi-definite by construction,
@@ -717,52 +656,6 @@
             # adjustment is only done if NOT using the statevector simulation.
             D, U = np.linalg.eig(kernel)  # pylint: disable=invalid-name
             kernel = U @ np.diag(np.maximum(0, D)) @ U.transpose()
-=======
-        else:  # not using state vector simulator
-            feature_map_params_x = ParameterVector("par_x", self._feature_map.num_parameters)
-            feature_map_params_y = ParameterVector("par_y", self._feature_map.num_parameters)
-            parameterized_circuit = self.construct_circuit(
-                feature_map_params_x,
-                feature_map_params_y,
-                measurement=measurement,
-                is_statevector_sim=is_statevector_sim,
-            )
-            parameterized_circuit = self._quantum_instance.transpile(
-                parameterized_circuit, pass_manager=self._quantum_instance.unbound_pass_manager
-            )[0]
-
-            for idx in range(0, len(mus), self._batch_size):
-                to_be_computed_data_pair = []
-                to_be_computed_index = []
-                for sub_idx in range(idx, min(idx + self._batch_size, len(mus))):
-                    i = mus[sub_idx]
-                    j = nus[sub_idx]
-                    x_i = x_vec[i]
-                    y_j = y_vec[j]
-
-                    # fill in ones for identical samples
-                    if np.all(x_i == y_j) and self._evaluate_duplicates == "none":
-                        kernel[i, j] = 1
-                        if is_symmetric:
-                            kernel[j, i] = 1
-                    else:
-                        # otherwise evaluate the element
-                        to_be_computed_data_pair.append((x_i, y_j))
-                        to_be_computed_index.append((i, j))
-
-                circuits = [
-                    parameterized_circuit.assign_parameters(
-                        {feature_map_params_x: x, feature_map_params_y: y}
-                    )
-                    for x, y in to_be_computed_data_pair
-                ]
-                if self._quantum_instance.bound_pass_manager is not None:
-                    circuits = self._quantum_instance.transpile(
-                        circuits, pass_manager=self._quantum_instance.bound_pass_manager
-                    )
-
-                results = self._quantum_instance.execute(circuits, had_transpiled=True)
->>>>>>> 1261ef19
 
         return kernel
 
