# This code is part of Qiskit.
#
# (C) Copyright IBM 2020, 2021.
#
# This code is licensed under the Apache License, Version 2.0. You may
# obtain a copy of this license in the LICENSE.txt file in the root directory
# of this source tree or at http://www.apache.org/licenses/LICENSE-2.0.
#
# Any modifications or derivative works of this code must retain this
# copyright notice, and modified files need to carry a notice indicating
# that they have been altered from the originals.

"""An Opflow Quantum Neural Network that allows to use a parametrized opflow object as a
neural network."""

from copy import deepcopy
from typing import List, Optional, Union, Tuple

import numpy as np
from sparse import SparseArray

from qiskit.circuit import Parameter
from qiskit.opflow import Gradient, CircuitSampler, ListOp, OperatorBase, ExpectationBase
from qiskit.providers import BaseBackend, Backend
from qiskit.utils import QuantumInstance
from qiskit.utils.backend_utils import is_aer_provider

from .neural_network import NeuralNetwork
from .. import QiskitMachineLearningError


class OpflowQNN(NeuralNetwork):
    """Opflow Quantum Neural Network."""

    def __init__(self, operator: OperatorBase,
                 input_params: Optional[List[Parameter]] = None,
                 weight_params: Optional[List[Parameter]] = None,
                 exp_val: Optional[ExpectationBase] = None,
                 gradient: Optional[Gradient] = None,
                 quantum_instance: Optional[Union[QuantumInstance, BaseBackend, Backend]] = None):
        """Initializes the Opflow Quantum Neural Network.

        Args:
            operator: The parametrized operator that represents the neural network.
            input_params: The operator parameters that correspond to the input of the network.
            weight_params: The operator parameters that correspond to the trainable weights.
            exp_val: The Expected Value converter to be used for the operator.
            gradient: The Gradient converter to be used for the operator's backward pass.
            quantum_instance: The quantum instance to evaluate the network.
        """
        self.operator = operator
        self.input_params = list(input_params or [])
        self.weight_params = list(weight_params or [])
        self.exp_val = exp_val  # TODO: currently not used by Gradient!
        self.gradient = gradient or Gradient()

        if isinstance(quantum_instance, (BaseBackend, Backend)):
            quantum_instance = QuantumInstance(quantum_instance)

        if quantum_instance:
            self.quantum_instance = quantum_instance
            self.circuit_sampler = CircuitSampler(
                self.quantum_instance,
                param_qobj=is_aer_provider(self.quantum_instance.backend)
            )
            # TODO: replace by extended caching in circuit sampler after merged: "caching='all'"
            self.gradient_sampler = deepcopy(self.circuit_sampler)
        else:
            self.quantum_instance = None
            self.circuit_sampler = None
            self.gradient_sampler = None

        self.forward_operator = self.exp_val.convert(operator) if exp_val else operator
        self.gradient_operator = self.gradient.convert(operator,
                                                       self.input_params + self.weight_params)
        output_shape = self._get_output_shape_from_op(operator)
<<<<<<< HEAD
        super().__init__(len(self.input_params), len(self.weight_params), True, output_shape)
=======
        super().__init__(len(self.input_params), len(self.weight_params),
                         sparse=False, output_shape=output_shape)
>>>>>>> 1673c553

    def _get_output_shape_from_op(self, op: OperatorBase) -> Tuple[int, ...]:
        """Determines the output shape of a given operator."""
        # TODO: should eventually be moved to opflow
        if isinstance(op, ListOp):
            shapes = []
            for op_ in op.oplist:
                shape_ = self._get_output_shape_from_op(op_)
                shapes += [shape_]
            if not np.all([shape == shapes[0] for shape in shapes]):
                raise QiskitMachineLearningError(
                    'Only supports ListOps with children that return the same shape.')
            if shapes[0] == (1,):
                out = op.combo_fn(np.zeros((len(op.oplist))))
            else:
                out = op.combo_fn(np.zeros((len(op.oplist), *shapes[0])))
            return out.shape
        else:
            return (1,)

    def _forward(self, input_data: Optional[np.ndarray], weights: Optional[np.ndarray]
                 ) -> Union[np.ndarray, SparseArray]:
        # combine parameter dictionary
        param_values = {p: input_data[i] for i, p in enumerate(self.input_params)}
        param_values.update({p: weights[i] for i, p in enumerate(self.weight_params)})

        # evaluate operator
        if self.circuit_sampler:
            op = self.circuit_sampler.convert(self.forward_operator, param_values)
            result = np.real(op.eval())
        else:
            op = self.forward_operator.bind_parameters(param_values)
            result = np.real(op.eval())
        result = np.array(result)
        return result.reshape(1, *self.output_shape)

    def _backward(self, input_data: Optional[np.ndarray], weights: Optional[np.ndarray]
                  ) -> Tuple[Optional[Union[np.ndarray, SparseArray]],
                             Optional[Union[np.ndarray, SparseArray]]]:
        # combine parameter dictionary
        param_values = {p: input_data[i] for i, p in enumerate(self.input_params)}
        param_values.update({p: weights[i] for i, p in enumerate(self.weight_params)})

        # evaluate gradient over all parameters
        if self.gradient_sampler:
            grad = self.gradient_sampler.convert(self.gradient_operator, param_values)
            # TODO: this should not be necessary and is a bug!
            grad = grad.bind_parameters(param_values)
            grad = np.real(grad.eval())
        else:
            grad = self.gradient_operator.bind_parameters(param_values)
            grad = np.real(grad.eval())

        # split into and return input and weights gradients
        input_grad = np.array(grad[:len(input_data)]).reshape(
            1, *self.output_shape, self.num_inputs)

        weights_grad = np.array(grad[len(input_data):]).reshape(
            1, *self.output_shape, self.num_weights)

        return input_grad, weights_grad<|MERGE_RESOLUTION|>--- conflicted
+++ resolved
@@ -74,12 +74,8 @@
         self.gradient_operator = self.gradient.convert(operator,
                                                        self.input_params + self.weight_params)
         output_shape = self._get_output_shape_from_op(operator)
-<<<<<<< HEAD
-        super().__init__(len(self.input_params), len(self.weight_params), True, output_shape)
-=======
         super().__init__(len(self.input_params), len(self.weight_params),
                          sparse=False, output_shape=output_shape)
->>>>>>> 1673c553
 
     def _get_output_shape_from_op(self, op: OperatorBase) -> Tuple[int, ...]:
         """Determines the output shape of a given operator."""
