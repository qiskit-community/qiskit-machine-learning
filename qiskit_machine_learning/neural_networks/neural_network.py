# This code is part of Qiskit.
#
# (C) Copyright IBM 2020, 2021.
#
# This code is licensed under the Apache License, Version 2.0. You may
# obtain a copy of this license in the LICENSE.txt file in the root directory
# of this source tree or at http://www.apache.org/licenses/LICENSE-2.0.
#
# Any modifications or derivative works of this code must retain this
# copyright notice, and modified files need to carry a notice indicating
# that they have been altered from the originals.

"""A Neural Network abstract class for all (quantum) neural networks within Qiskit's
machine learning module."""


from abc import ABC, abstractmethod
from typing import Tuple, Union, List, Optional

import numpy as np
from sparse import SparseArray

from ..exceptions import QiskitMachineLearningError


class NeuralNetwork(ABC):
    """Abstract Neural Network class providing forward and backward pass and handling
    batched inputs. This is to be implemented by other (quantum) neural networks.
    """

    def __init__(self, num_inputs: int, num_weights: int, sparse: bool,
                 output_shape: Union[int, Tuple[int, ...]]) -> None:
        """Initializes the Neural Network.
        Args:
            num_inputs: The number of input features.
            num_weights: The number of trainable weights.
            sparse: Determines whether the output is a sparse array or not.
            output_shape: The shape of the output.
        Raises:
            QiskitMachineLearningError: Invalid parameter values.
        """
        if num_inputs < 0:
            raise QiskitMachineLearningError('Number of inputs cannot be negative!')
        self._num_inputs = num_inputs

        if num_weights < 0:
            raise QiskitMachineLearningError('Number of weights cannot be negative!')
        self._num_weights = num_weights

        self._sparse = sparse

        if isinstance(output_shape, int):
            output_shape = (output_shape,)
        if not np.all([s > 0 for s in output_shape]):
            raise QiskitMachineLearningError('Invalid output shape, all components must be > 0!')
        self._output_shape = output_shape

    @property
    def num_inputs(self) -> int:
        """Returns the number of input features."""
        return self._num_inputs

    @property
    def num_weights(self) -> int:
        """Returns the number of trainable weights."""
        return self._num_weights

    @property
    def sparse(self) -> bool:
        """Returns whether the output is sparse or not."""
        return self._sparse

    @property
    def output_shape(self) -> Tuple[int, ...]:
        """Returns the output shape."""
        return self._output_shape

    def _validate_input(self, input_data: Optional[Union[List[float], np.ndarray, float]]
                        ) -> Tuple[Union[np.ndarray, None], Union[Tuple[int, ...], None]]:
        if input_data is None:
            return None, None
        input_ = np.array(input_data)
        shape = input_.shape
        if len(shape) == 0:
            # there's a single value in the input.
            input_ = input_.reshape((1, 1))
            return input_, shape

        if shape[-1] != self._num_inputs:
            raise QiskitMachineLearningError(f"Input data has incorrect shape, last dimension "
                                             f"is not equal to the number of inputs: "
                                             f"{self._num_inputs}, but got: {shape[-1]}.")

        if len(shape) == 1:
            # add an empty dimension for samples (batch dimension)
            input_ = input_.reshape((1, -1))
        elif len(shape) > 2:
            # flatten lower dimensions, keep num_inputs as a last dimension
            input_ = input_.reshape((np.product(input_.shape[:-1]), -1))

        return input_, shape

    def _validate_weights(self, weights: Optional[Union[List[float], np.ndarray, float]]
                          ) -> Union[np.ndarray, None]:
        if weights is None:
            return None
        weights_ = np.array(weights)
        return weights_.reshape(self.num_weights)

<<<<<<< HEAD
    def _validate_output(self, output_data: np.ndarray, original_shape: Tuple[int, ...]
                         ) -> np.ndarray:
=======
    def _validate_forward_output(self, output_data: np.ndarray, original_shape: Tuple[int, ...]
                                 ) -> np.ndarray:
>>>>>>> 2cdb4983
        if original_shape and len(original_shape) >= 2:
            output_data = output_data.reshape((*original_shape[:-1], *self._output_shape))

        return output_data

<<<<<<< HEAD
=======
    def _validate_backward_output(self, input_grad: np.ndarray, original_shape: Tuple[int, ...]
                                  ) -> np.ndarray:
        if input_grad is not None and original_shape and len(original_shape) >= 2:
            input_grad = input_grad.reshape(
                (*original_shape[:-1], *self._output_shape, self._num_inputs))

        return input_grad

>>>>>>> 2cdb4983
    def forward(self, input_data: Optional[Union[List[float], np.ndarray, float]],
                weights: Optional[Union[List[float], np.ndarray, float]]
                ) -> Union[np.ndarray, SparseArray]:
        """Forward pass of the network.

        Args:
            input_data: input data of the shape (num_inputs). In case of a single scalar input it is
                directly cast to and interpreted like a one-element array.
            weights: trainable weights of the shape (num_weights). In case of a single scalar weight
                it is directly cast to and interpreted like a one-element array.
        Returns:
            The result of the neural network of the shape (output_shape).
        """
        input_, shape = self._validate_input(input_data)
        weights_ = self._validate_weights(weights)
        output_data = self._forward(input_, weights_)
<<<<<<< HEAD
        return self._validate_output(output_data, shape)
=======
        return self._validate_forward_output(output_data, shape)
>>>>>>> 2cdb4983

    @abstractmethod
    def _forward(self, input_data: Optional[np.ndarray], weights: Optional[np.ndarray]
                 ) -> Union[np.ndarray, SparseArray]:
        raise NotImplementedError

    def backward(self, input_data: Optional[Union[List[float], np.ndarray, float]],
                 weights: Optional[Union[List[float], np.ndarray, float]]
                 ) -> Tuple[Optional[Union[np.ndarray, SparseArray]],
                            Optional[Union[np.ndarray, SparseArray]]]:
        """Backward pass of the network.

        Args:
            input_data: input data of the shape (num_inputs). In case of a
                single scalar input it is directly cast to and interpreted like a one-element array.
            weights: trainable weights of the shape (num_weights). In case of a single scalar weight
            it is directly cast to and interpreted like a one-element array.
        Returns:
            The result of the neural network of the backward pass, i.e., a tuple with the gradients
            for input and weights of shape (output_shape, num_input) and
            (output_shape, num_weights), respectively.
        """
<<<<<<< HEAD
        input_, _ = self._validate_input(input_data)
        weights_ = self._validate_weights(weights)
        # TODO: reshape input gradients.
        return self._backward(input_, weights_)
=======
        input_, shape = self._validate_input(input_data)
        weights_ = self._validate_weights(weights)
        input_grad, weight_grad = self._backward(input_, weights_)
        input_grad_reshaped = self._validate_backward_output(input_grad, shape)
        return input_grad_reshaped, weight_grad
>>>>>>> 2cdb4983

    @ abstractmethod
    def _backward(self, input_data: Optional[np.ndarray], weights: Optional[np.ndarray]
                  ) -> Tuple[Optional[Union[np.ndarray, SparseArray]],
                             Optional[Union[np.ndarray, SparseArray]]]:
        raise NotImplementedError<|MERGE_RESOLUTION|>--- conflicted
+++ resolved
@@ -107,20 +107,13 @@
         weights_ = np.array(weights)
         return weights_.reshape(self.num_weights)
 
-<<<<<<< HEAD
-    def _validate_output(self, output_data: np.ndarray, original_shape: Tuple[int, ...]
-                         ) -> np.ndarray:
-=======
     def _validate_forward_output(self, output_data: np.ndarray, original_shape: Tuple[int, ...]
                                  ) -> np.ndarray:
->>>>>>> 2cdb4983
         if original_shape and len(original_shape) >= 2:
             output_data = output_data.reshape((*original_shape[:-1], *self._output_shape))
 
         return output_data
 
-<<<<<<< HEAD
-=======
     def _validate_backward_output(self, input_grad: np.ndarray, original_shape: Tuple[int, ...]
                                   ) -> np.ndarray:
         if input_grad is not None and original_shape and len(original_shape) >= 2:
@@ -129,7 +122,6 @@
 
         return input_grad
 
->>>>>>> 2cdb4983
     def forward(self, input_data: Optional[Union[List[float], np.ndarray, float]],
                 weights: Optional[Union[List[float], np.ndarray, float]]
                 ) -> Union[np.ndarray, SparseArray]:
@@ -146,11 +138,7 @@
         input_, shape = self._validate_input(input_data)
         weights_ = self._validate_weights(weights)
         output_data = self._forward(input_, weights_)
-<<<<<<< HEAD
-        return self._validate_output(output_data, shape)
-=======
         return self._validate_forward_output(output_data, shape)
->>>>>>> 2cdb4983
 
     @abstractmethod
     def _forward(self, input_data: Optional[np.ndarray], weights: Optional[np.ndarray]
@@ -173,18 +161,11 @@
             for input and weights of shape (output_shape, num_input) and
             (output_shape, num_weights), respectively.
         """
-<<<<<<< HEAD
-        input_, _ = self._validate_input(input_data)
-        weights_ = self._validate_weights(weights)
-        # TODO: reshape input gradients.
-        return self._backward(input_, weights_)
-=======
         input_, shape = self._validate_input(input_data)
         weights_ = self._validate_weights(weights)
         input_grad, weight_grad = self._backward(input_, weights_)
         input_grad_reshaped = self._validate_backward_output(input_grad, shape)
         return input_grad_reshaped, weight_grad
->>>>>>> 2cdb4983
 
     @ abstractmethod
     def _backward(self, input_data: Optional[np.ndarray], weights: Optional[np.ndarray]
