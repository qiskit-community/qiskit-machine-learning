--- conflicted
+++ resolved
@@ -89,11 +89,7 @@
         Returns:
             The sample results of the neural network of the shape (output_shape).
         """
-<<<<<<< HEAD
-        input_, _ = self._validate_input(input_data)
-=======
         input_, shape = self._validate_input(input_data)
->>>>>>> b78cbad3
         weights_ = self._validate_weights(weights)
         # TODO: enable batching
         return self._sample(input_, weights_)
@@ -118,11 +114,7 @@
         Returns:
             The sample histogram of the neural network.
         """
-<<<<<<< HEAD
-        input_, _ = self._validate_input(input_data)
-=======
         input_, shape = self._validate_input(input_data)
->>>>>>> b78cbad3
         weights_ = self._validate_weights(weights)
         # TODO: enable batching
         return self._probabilities(input_, weights_)
@@ -150,11 +142,7 @@
         Returns:
             The probability gradients.
         """
-<<<<<<< HEAD
-        input_, _ = self._validate_input(input_data)
-=======
         input_, shape = self._validate_input(input_data)
->>>>>>> b78cbad3
         weights_ = self._validate_weights(weights)
         # TODO: enable batching
         return self._probability_gradients(input_, weights_)
