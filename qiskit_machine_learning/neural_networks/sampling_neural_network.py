# This code is part of Qiskit.
#
# (C) Copyright IBM 2020, 2021.
#
# This code is licensed under the Apache License, Version 2.0. You may
# obtain a copy of this license in the LICENSE.txt file in the root directory
# of this source tree or at http://www.apache.org/licenses/LICENSE-2.0.
#
# Any modifications or derivative works of this code must retain this
# copyright notice, and modified files need to carry a notice indicating
# that they have been altered from the originals.

"""A Sampling Neural Network abstract class."""

from abc import abstractmethod
from typing import Tuple, Union, List, Optional

import numpy as np
from sparse import SparseArray

from .neural_network import NeuralNetwork


class SamplingNeuralNetwork(NeuralNetwork):
    """
    A Sampling Neural Network abstract class for all (quantum) neural networks within Qiskit's
    machine learning module that generate samples instead of (expected) values.
    """

    def __init__(self, num_inputs: int, num_weights: int, sparse: bool, sampling: bool,
                 output_shape: Union[int, Tuple[int, ...]]) -> None:
        """

        Args:
            num_inputs: The number of input features.
            num_weights: The number of trainable weights.
            sparse: Returns whether the output is sparse or not.
            sampling: Determines whether the network returns a batch of samples or (possibly
                sparse) array of probabilities in its forward pass. In case of probabilities,
                the backward pass returns the probability gradients, while it returns (None, None)
                in the case of samples.
            output_shape: The shape of the output.
        Raises:
            QiskitMachineLearningError: Invalid parameter values.
        """
        self._sampling = sampling
        super().__init__(num_inputs, num_weights, sparse, output_shape)

    @property
    def sampling(self) -> bool:
        """
        Returns:
             ``True`` if the network returns a batch of samples and ``False`` if a sparse
             vector (dictionary) of probabilities in its forward pass.
        """
        return self._sampling

    def _forward(self, input_data: Optional[np.ndarray], weights: Optional[np.ndarray]
                 ) -> Union[np.ndarray, SparseArray]:
        """Forward pass of the network. Returns an array of samples or the probabilities, depending
        on the setting. Format depends on the set interpret function.
        """
        if self._sampling:
            return self._sample(input_data, weights)
        else:
            return self._probabilities(input_data, weights)

    def _backward(self, input_data: Optional[np.ndarray], weights: Optional[np.ndarray]
                  ) -> Tuple[Optional[Union[np.ndarray, SparseArray]],
                             Optional[Union[np.ndarray, SparseArray]]]:
        """Backward pass of the network. Returns (None, None) in case of samples and the
        corresponding here probability gradients otherwise.
        """
        if self._sampling:
            return None, None
        else:
            return self._probability_gradients(input_data, weights)

    def sample(self, input_data: Union[List[float], np.ndarray, float],
               weights: Union[List[float], np.ndarray, float]) -> np.ndarray:
        """Samples from the network. Returns an array of samples. Format depends on the set
        interpret function.

        Args:
            input_data: input data of the shape (num_inputs). In case of a single scalar input it is
                directly cast to and interpreted like a one-element array.
            weights: trainable weights of the shape (num_weights). In case of a single scalar weight
                it is directly cast to and interpreted like a one-element array.
        Returns:
            The sample results of the neural network of the shape (output_shape).
        """
        input_, shape = self._validate_input(input_data)
        weights_ = self._validate_weights(weights)
<<<<<<< HEAD
        # TODO: enable batching
        return self._sample(input_, weights_)
=======
        output_data = self._sample(input_, weights_)
        return self._validate_forward_output(output_data, shape)
>>>>>>> 44b71033

    @abstractmethod
    def _sample(self, input_data: Optional[np.ndarray], weights: Optional[np.ndarray]
                ) -> np.ndarray:
        """Returns samples from the network."""
        raise NotImplementedError

    def probabilities(self, input_data: Union[List[float], np.ndarray, float],
                      weights: Union[List[float], np.ndarray, float]
                      ) -> Union[np.ndarray, SparseArray]:
        """Histogram (as dict) of the samples from the network. Returns an array of samples. Format
        depends on the set interpret function.

        Args:
            input_data: input data of the shape (num_inputs). In case of a single scalar input it is
                directly cast to and interpreted like a one-element array.
            weights: trainable weights of the shape (num_weights). In case of a single scalar weight
                it is directly cast to and interpreted like a one-element array.
        Returns:
            The sample histogram of the neural network.
        """
        input_, shape = self._validate_input(input_data)
        weights_ = self._validate_weights(weights)
<<<<<<< HEAD
        # TODO: enable batching
        return self._probabilities(input_, weights_)
=======
        output_data = self._probabilities(input_, weights_)
        return self._validate_forward_output(output_data, shape)
>>>>>>> 44b71033

    @abstractmethod
    def _probabilities(self, input_data: Optional[np.ndarray], weights: Optional[np.ndarray]
                       ) -> Union[np.ndarray, SparseArray]:
        """Returns the sample probabilities."""
        raise NotImplementedError

    def probability_gradients(self, input_data: Optional[Union[List[float], np.ndarray, float]],
                              weights: Optional[Union[List[float], np.ndarray, float]]
                              ) -> Tuple[Union[np.ndarray, SparseArray],
                                         Union[np.ndarray, SparseArray]]:
        """Probability gradients of histogram resulting from the network. Format depends on the set
        interpret function. Shape is (input_grad, weights_grad), where each grad has one dict for
        each parameter and each dict contains as value the derivative of the probability of
        measuring the key.

        Args:
            input_data: input data of the shape (num_inputs). In case of a single scalar input it is
                directly cast to and interpreted like a one-element array.
            weights: trainable weights of the shape (num_weights). In case of a single scalar weight
                it is directly cast to and interpreted like a one-element array.
        Returns:
            The probability gradients.
        """
        input_, shape = self._validate_input(input_data)
        weights_ = self._validate_weights(weights)
<<<<<<< HEAD
        # TODO: enable batching
        return self._probability_gradients(input_, weights_)
=======
        input_grad, weight_grad = self._probability_gradients(input_, weights_)
        input_grad_reshaped, weight_grad_reshaped = \
            self._validate_backward_output(input_grad, weight_grad, shape)

        return input_grad_reshaped, weight_grad_reshaped
>>>>>>> 44b71033

    @abstractmethod
    def _probability_gradients(self, input_data: Optional[np.ndarray], weights: Optional[np.ndarray]
                               ) -> Tuple[Union[np.ndarray, SparseArray],
                                          Union[np.ndarray, SparseArray]]:
        """Returns the probability gradients."""
        raise NotImplementedError<|MERGE_RESOLUTION|>--- conflicted
+++ resolved
@@ -91,13 +91,8 @@
         """
         input_, shape = self._validate_input(input_data)
         weights_ = self._validate_weights(weights)
-<<<<<<< HEAD
-        # TODO: enable batching
-        return self._sample(input_, weights_)
-=======
         output_data = self._sample(input_, weights_)
         return self._validate_forward_output(output_data, shape)
->>>>>>> 44b71033
 
     @abstractmethod
     def _sample(self, input_data: Optional[np.ndarray], weights: Optional[np.ndarray]
@@ -121,13 +116,8 @@
         """
         input_, shape = self._validate_input(input_data)
         weights_ = self._validate_weights(weights)
-<<<<<<< HEAD
-        # TODO: enable batching
-        return self._probabilities(input_, weights_)
-=======
         output_data = self._probabilities(input_, weights_)
         return self._validate_forward_output(output_data, shape)
->>>>>>> 44b71033
 
     @abstractmethod
     def _probabilities(self, input_data: Optional[np.ndarray], weights: Optional[np.ndarray]
@@ -154,16 +144,11 @@
         """
         input_, shape = self._validate_input(input_data)
         weights_ = self._validate_weights(weights)
-<<<<<<< HEAD
-        # TODO: enable batching
-        return self._probability_gradients(input_, weights_)
-=======
         input_grad, weight_grad = self._probability_gradients(input_, weights_)
         input_grad_reshaped, weight_grad_reshaped = \
             self._validate_backward_output(input_grad, weight_grad, shape)
 
         return input_grad_reshaped, weight_grad_reshaped
->>>>>>> 44b71033
 
     @abstractmethod
     def _probability_gradients(self, input_data: Optional[np.ndarray], weights: Optional[np.ndarray]
