--- conflicted
+++ resolved
@@ -55,14 +55,9 @@
             interpret: A callable that maps the measured integer to another unsigned integer or
                 tuple of unsigned integers. These are used as new indices for the (potentially
                 sparse) output array. If this is used, the output shape of the output needs to be
-<<<<<<< HEAD
                 given as a seperate argument.
             output_shape: The output shape of the custom interpretation. The output shape is
                 automatically determined in case of return_samples==True.
-=======
-                given as a separate argument.
-            output_shape: The output shape of the custom interpretation.
->>>>>>> b652966c
             gradient: The gradient converter to be used for the probability gradients.
             quantum_instance: The quantum instance to evaluate the circuits.
 
@@ -188,17 +183,12 @@
         for b, v in counts.items():
             key = int(b, 2)
             if self._interpret:
-<<<<<<< HEAD
                 key = self._interpret(key)
             if hasattr(key, '__len__'):
                 key = (0, *key)
             else:
                 key = (0, key)
             prob[key] += v / shots
-=======
-                key = cast(int, self._interpret(key))
-            prob[0, key] += v / shots
->>>>>>> b652966c
 
         return prob
 
@@ -221,13 +211,9 @@
                 for k in range(2 ** self.circuit.num_qubits):
                     key = k
                     if self._interpret:
-<<<<<<< HEAD
                         key = self._interpret(key)
                     if hasattr(key, '__len__'):
                         key = tuple(key)
-=======
-                        key = cast(int, self._interpret(key))
->>>>>>> b652966c
                     input_grad_dicts[i][key] = (input_grad_dicts[i].get(key, 0.0) +
                                                 np.real(grad[i][k]))
 
@@ -238,13 +224,9 @@
                 for k in range(2 ** self.circuit.num_qubits):
                     key = k
                     if self._interpret:
-<<<<<<< HEAD
                         key = self._interpret(key)
                     if hasattr(key, '__len__'):
                         key = tuple(key)
-=======
-                        key = cast(int, self._interpret(key))
->>>>>>> b652966c
                     weights_grad_dicts[i][key] = (weights_grad_dicts[i].get(key, 0.0) +
                                                   np.real(grad[i + self.num_inputs][k]))
 
