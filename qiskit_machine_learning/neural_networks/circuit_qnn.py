--- conflicted
+++ resolved
@@ -47,11 +47,7 @@
 
 
 class CircuitQNN(SamplingNeuralNetwork):
-<<<<<<< HEAD
-    """Pending deprecation: A Sampling Neural Network based on a given quantum circuit."""
-=======
-    """A sampling neural network based on a given quantum circuit."""
->>>>>>> ea94895f
+    """Deprecation: A sampling neural network based on a given quantum circuit."""
 
     @deprecate_function(
         version="0.5.0",
