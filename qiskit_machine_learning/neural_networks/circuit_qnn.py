--- conflicted
+++ resolved
@@ -77,9 +77,6 @@
 
         self._input_params = list(input_params or [])
         self._weight_params = list(weight_params or [])
-<<<<<<< HEAD
-        self._interpret = interpret
-=======
         self._interpret = interpret if interpret else lambda x: x
         sparse_ = sparse
         output_shape_: Union[int, Tuple[int, ...]] = -1
@@ -101,7 +98,6 @@
             else:
                 output_shape_ = (2**circuit.num_qubits,)
 
->>>>>>> 1673c553
         self._gradient = gradient
 
         if isinstance(quantum_instance, (BaseBackend, Backend)):
@@ -115,35 +111,8 @@
         params = list(input_params) + list(weight_params)
         self._grad_circuit = Gradient().convert(CircuitStateFn(grad_circuit), params)
 
-<<<<<<< HEAD
-        output_shape_: Union[int, Tuple[int, ...]] = -1
-        if isinstance(interpret, str):
-            if interpret in ('str', 'int'):
-                output_shape_ = (quantum_instance.run_config.shots, 1)
-            elif interpret == 'tuple':
-                output_shape_ = (quantum_instance.run_config.shots, self.circuit.num_qubits)
-            else:
-                raise QiskitMachineLearningError(f'Unknown interpret string: {interpret}!')
-        elif callable(interpret):
-            # parameter: output_shape: Union[int, Tuple[int, ...]]
-            if output_shape is None:
-                output_shape_ = (quantum_instance.run_config.shots, 1)
-            else:
-                if isinstance(output_shape, int):
-                    output_shape_ = (quantum_instance.run_config.shots, output_shape)
-                elif isinstance(output_shape, tuple):
-                    output_shape_ = (quantum_instance.run_config.shots, *output_shape)
-                else:
-                    raise QiskitMachineLearningError(
-                        f'Unsupported output_shape type: {interpret}!')
-        else:
-            raise QiskitMachineLearningError(f'Unsupported interpret value: {interpret}!')
-
-        super().__init__(len(self._input_params), len(self._weight_params), dense, output_shape_)
-=======
         super().__init__(len(self._input_params), len(self._weight_params), sparse_, sampling,
                          output_shape_)
->>>>>>> 1673c553
 
     @property
     def circuit(self) -> QuantumCircuit:
