--- conflicted
+++ resolved
@@ -17,10 +17,6 @@
 from typing import Optional, Union
 
 from qiskit import QuantumCircuit
-<<<<<<< HEAD
-=======
-from qiskit.circuit.library import RealAmplitudes, ZFeatureMap, ZZFeatureMap
->>>>>>> a8dfe68a
 from qiskit.opflow import PauliSumOp, StateFn, OperatorBase, ExpectationBase
 from qiskit.providers import Backend
 from qiskit.utils import QuantumInstance
@@ -65,65 +61,11 @@
             QiskitMachineLearningError: In case of inconsistent num_qubits, feature_map, ansatz.
         """
 
-<<<<<<< HEAD
         num_qubits, feature_map, ansatz = derive_num_qubits_feature_map_ansatz(
             num_qubits, feature_map, ansatz
         )
 
         self._feature_map = feature_map
-=======
-        # check num_qubits, feature_map, and ansatz
-        if num_qubits is None and feature_map is None and ansatz is None:
-            raise QiskitMachineLearningError(
-                "Need at least one of num_qubits, feature_map, or ansatz but all are None!"
-            )
-        num_qubits_: int = None
-        feature_map_: QuantumCircuit = None
-        ansatz_: QuantumCircuit = None
-        if num_qubits is not None:
-            num_qubits_ = num_qubits
-            if feature_map is not None:
-                if feature_map.num_qubits != num_qubits:
-                    raise QiskitMachineLearningError(
-                        f"Mismatching num_qubits ({num_qubits}) and number of qubits "
-                        f"in the feature_map ({feature_map.num_qubits})!"
-                    )
-                feature_map_ = feature_map
-            else:
-                if num_qubits == 1:
-                    feature_map_ = ZFeatureMap(1)
-                else:
-                    feature_map_ = ZZFeatureMap(num_qubits)
-            if ansatz:
-                if ansatz.num_qubits != num_qubits:
-                    raise QiskitMachineLearningError(
-                        f"Mismatching num_qubits ({num_qubits}) and number of qubits "
-                        f"in the ansatz ({ansatz.num_qubits})!"
-                    )
-                ansatz_ = ansatz
-            else:
-                ansatz_ = RealAmplitudes(num_qubits)
-        else:
-            if feature_map is not None and ansatz is not None:
-                if feature_map.num_qubits != ansatz.num_qubits:
-                    raise QiskitMachineLearningError(
-                        f"Mismatching number of qubits in the feature map ({feature_map.num_qubits}) "
-                        f"and the ansatz ({ansatz.num_qubits})!"
-                    )
-                feature_map_ = feature_map
-                ansatz_ = ansatz
-                num_qubits_ = feature_map.num_qubits
-            elif feature_map is not None:
-                num_qubits_ = feature_map.num_qubits
-                feature_map_ = feature_map
-                ansatz_ = RealAmplitudes(num_qubits_)
-            elif ansatz is not None:
-                num_qubits_ = ansatz.num_qubits
-                ansatz_ = ansatz
-                feature_map_ = ZZFeatureMap(num_qubits_)
-
-        self._feature_map = feature_map_
->>>>>>> a8dfe68a
         input_params = list(self._feature_map.parameters)
 
         self._ansatz = ansatz
@@ -136,11 +78,7 @@
 
         # construct observable
         self.observable = (
-<<<<<<< HEAD
-            observable if observable else PauliSumOp.from_list([("Z" * num_qubits, 1)])
-=======
             observable if observable is not None else PauliSumOp.from_list([("Z" * num_qubits_, 1)])
->>>>>>> a8dfe68a
         )
 
         # combine all to operator
