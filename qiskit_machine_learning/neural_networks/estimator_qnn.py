# This code is part of a Qiskit project.
#
# (C) Copyright IBM 2022, 2024.
#
# This code is licensed under the Apache License, Version 2.0. You may
# obtain a copy of this license in the LICENSE.txt file in the root directory
# of this source tree or at http://www.apache.org/licenses/LICENSE-2.0.
#
# Any modifications or derivative works of this code must retain this
# copyright notice, and modified files need to carry a notice indicating
# that they have been altered from the originals.

"""Estimator quantum neural network class"""

from __future__ import annotations

import logging
import warnings
from copy import copy
from typing import Sequence
import numpy as np

from qiskit.circuit import Parameter, QuantumCircuit
from qiskit.primitives.base import BaseEstimatorV2
from qiskit.primitives import BaseEstimator, BaseEstimatorV1, Estimator, EstimatorResult
from qiskit.quantum_info import SparsePauliOp
from qiskit.quantum_info.operators.base_operator import BaseOperator
<<<<<<< HEAD

=======
>>>>>>> fe7ea665
from ..gradients import (
    BaseEstimatorGradient,
    EstimatorGradientResult,
    ParamShiftEstimatorGradient,
)

from ..circuit.library import QNNCircuit
from ..exceptions import QiskitMachineLearningError

from .neural_network import NeuralNetwork

logger = logging.getLogger(__name__)


class EstimatorQNN(NeuralNetwork):
    """A neural network implementation based on the Estimator primitive.

    The ``EstimatorQNN`` is a neural network that takes in a parametrized quantum circuit
    with designated parameters for input data and/or weights, an optional observable(s) and outputs
    their expectation value(s). Quite often, a combined quantum circuit is used. Such a circuit is
    built from two circuits: a feature map, it provides input parameters for the network, and an
    ansatz (weight parameters).
    In this case a :class:`~qiskit_machine_learning.circuit.library.QNNCircuit` can be passed as
    circuit to simplify the composition of a feature map and ansatz.
    If a :class:`~qiskit_machine_learning.circuit.library.QNNCircuit` is passed as circuit, the
    input and weight parameters do not have to be provided, because these two properties are taken
    from the :class:`~qiskit_machine_learning.circuit.library.QNNCircuit`.

    Example:

    .. code-block::

        from qiskit import QuantumCircuit
        from qiskit.circuit.library import ZZFeatureMap, RealAmplitudes
        from qiskit_machine_learning.circuit.library import QNNCircuit

        from qiskit_machine_learning.neural_networks import EstimatorQNN

        num_qubits = 2

        # Using the QNNCircuit:
        # Create a parametrrized 2 qubit circuit composed of the default ZZFeatureMap feature map
        # and RealAmplitudes ansatz.
        qnn_qc = QNNCircuit(num_qubits)

        qnn = EstimatorQNN(
            circuit=qnn_qc
        )

        qnn.forward(input_data=[1, 2], weights=[1, 2, 3, 4, 5, 6, 7, 8])

        # Explicitly specifying the ansatz and feature map:
        feature_map = ZZFeatureMap(feature_dimension=num_qubits)
        ansatz = RealAmplitudes(num_qubits=num_qubits)

        qc = QuantumCircuit(num_qubits)
        qc.compose(feature_map, inplace=True)
        qc.compose(ansatz, inplace=True)

        qnn = EstimatorQNN(
            circuit=qc,
            input_params=feature_map.parameters,
            weight_params=ansatz.parameters
        )

        qnn.forward(input_data=[1, 2], weights=[1, 2, 3, 4, 5, 6, 7, 8])


    The following attributes can be set via the constructor but can also be read and
    updated once the EstimatorQNN object has been constructed.

    Attributes:

        estimator (BaseEstimator): The estimator primitive used to compute the neural network's results.
        gradient (BaseEstimatorGradient): The estimator gradient to be used for the backward
            pass.
    """

    def __init__(
        self,
        *,
        circuit: QuantumCircuit,
        estimator: BaseEstimator | BaseEstimatorV2 | None = None,
        observables: Sequence[BaseOperator] | BaseOperator | None = None,
        input_params: Sequence[Parameter] | None = None,
        weight_params: Sequence[Parameter] | None = None,
        gradient: BaseEstimatorGradient | None = None,
        input_gradients: bool = False,
        num_virtual_qubits: int | None = None,
        default_precision: float = 0.015625,
    ):
        r"""
        Args:
            estimator: The estimator used to compute neural network's results.
                If ``None``, a default instance of the reference estimator,
                :class:`~qiskit.primitives.Estimator`, will be used.
            circuit: The quantum circuit to represent the neural network. If a
                :class:`~qiskit_machine_learning.circuit.library.QNNCircuit` is passed, the
                `input_params` and `weight_params` do not have to be provided, because these two
                properties are taken from the
                :class:`~qiskit_machine_learning.circuit.library.QNNCircuit`.
            observables: The observables for outputs of the neural network. If ``None``,
                use the default :math:`Z^{\otimes num\_qubits}` observable.
            input_params: The parameters that correspond to the input data of the network.
                If ``None``, the input data is not bound to any parameters.
                If a :class:`~qiskit_machine_learning.circuit.library.QNNCircuit` is provided the
                `input_params` value here is ignored. Instead, the value is taken from the
                :class:`~qiskit_machine_learning.circuit.library.QNNCircuit` input_parameters.
            weight_params: The parameters that correspond to the trainable weights.
                If ``None``, the weights are not bound to any parameters.
                If a :class:`~qiskit_machine_learning.circuit.library.QNNCircuit` is provided the
                `weight_params` value here is ignored. Instead, the value is taken from the
                :class:`~qiskit_machine_learning.circuit.library.QNNCircuit` weight_parameters.
            gradient: The estimator gradient to be used for the backward pass.
                If None, a default instance of the estimator gradient,
                :class:`~qiskit_machine_learning.gradients.ParamShiftEstimatorGradient`, will be used.
            input_gradients: Determines whether to compute gradients with respect to input data.
                Note that this parameter is ``False`` by default, and must be explicitly set to
                ``True`` for a proper gradient computation when using
                :class:`~qiskit_machine_learning.connectors.TorchConnector`.
            num_virtual_qubits: Number of virtual qubits.
            default_precision: The default precision for the estimator if not specified during run.

        Raises:
            QiskitMachineLearningError: Invalid parameter values.
        """
        if estimator is None:
            estimator = Estimator()
        self.estimator = estimator
        self._org_circuit = circuit

        if num_virtual_qubits is None:
            self.num_virtual_qubits = circuit.num_qubits
            warnings.warn(
                f"No number of qubits was not specified ({num_virtual_qubits}) and was retrieved from "
                + f"`circuit` ({self.num_virtual_qubits:d}). If `circuit` is transpiled, this may cause "
                + "unstable behaviour.",
                UserWarning,
                stacklevel=2,
            )
        else:
            self.num_virtual_qubits = num_virtual_qubits

        if observables is None:
            observables = SparsePauliOp.from_sparse_list(
                [("Z" * self.num_virtual_qubits, range(self.num_virtual_qubits), 1)],
                num_qubits=self.circuit.num_qubits,
            )

        if isinstance(observables, BaseOperator):
            observables = (observables,)

        self._observables = observables

        if isinstance(circuit, QNNCircuit):
            self._input_params = list(circuit.input_parameters)
            self._weight_params = list(circuit.weight_parameters)
        else:
            self._input_params = list(input_params) if input_params is not None else []
            self._weight_params = list(weight_params) if weight_params is not None else []

        if gradient is None:
            if isinstance(self.estimator, BaseEstimatorV2):
                raise QiskitMachineLearningError(
                    "Please provide a gradient with pass manager initialised."
                )

            gradient = ParamShiftEstimatorGradient(self.estimator)

        self._default_precision = default_precision
        self.gradient = gradient
        self._input_gradients = input_gradients

        super().__init__(
            num_inputs=len(self._input_params),
            num_weights=len(self._weight_params),
            sparse=False,
            output_shape=len(self._observables),
            input_gradients=input_gradients,
        )

        self._circuit = self._reparameterize_circuit(circuit, input_params, weight_params)

    @property
    def circuit(self) -> QuantumCircuit:
        """The quantum circuit representing the neural network."""
        return copy(self._org_circuit)

    @property
    def observables(self) -> Sequence[BaseOperator] | BaseOperator:
        """Returns the underlying observables of this QNN."""
        return copy(self._observables)

    @property
    def input_params(self) -> Sequence[Parameter] | None:
        """The parameters that correspond to the input data of the network."""
        return copy(self._input_params)

    @property
    def weight_params(self) -> Sequence[Parameter] | None:
        """The parameters that correspond to the trainable weights."""
        return copy(self._weight_params)

    @property
    def input_gradients(self) -> bool:
        """Returns whether gradients with respect to input data are computed by this neural network
        in the ``backward`` method or not. By default, such gradients are not computed."""
        return self._input_gradients

    @input_gradients.setter
    def input_gradients(self, input_gradients: bool) -> None:
        """Turn on/off computation of gradients with respect to input data."""
        self._input_gradients = input_gradients

    @property
    def default_precision(self) -> float:
        """Return the default precision"""
        return self._default_precision

    def _forward_postprocess(self, num_samples: int, result: EstimatorResult) -> np.ndarray:
        """Post-processing during forward pass of the network."""
        return np.reshape(result, (-1, num_samples)).T

    def _forward(
        self, input_data: np.ndarray | None, weights: np.ndarray | None
    ) -> np.ndarray | None:
        """Forward pass of the neural network."""
        parameter_values_, num_samples = self._preprocess_forward(input_data, weights)

        # Determine how to run the estimator based on its version
        if isinstance(self.estimator, BaseEstimatorV1):
            job = self.estimator.run(
                [self._circuit] * num_samples * self.output_shape[0],
                [op for op in self._observables for _ in range(num_samples)],
                np.tile(parameter_values_, (self.output_shape[0], 1)),
            )
            results = job.result().values

        elif isinstance(self.estimator, BaseEstimatorV2):
            # Prepare circuit-observable-parameter tuples (PUBs)
            circuit_observable_params = []
            for observable in self._observables:
                circuit_observable_params.append((self._circuit, observable, parameter_values_))
            # For BaseEstimatorV2, run the estimator using PUBs and specified precision
            job = self.estimator.run(circuit_observable_params, precision=self._default_precision)
            results = [result.data.evs for result in job.result()]
        else:
            raise QiskitMachineLearningError(
                "The accepted estimators are BaseEstimatorV1 and BaseEstimatorV2; got "
                + f"{type(self.estimator)} instead. Note that BaseEstimatorV1 is deprecated in"
                + "Qiskit and removed in Qiskit IBM Runtime."
            )
        return self._forward_postprocess(num_samples, results)

    def _backward_postprocess(
        self, num_samples: int, result: EstimatorGradientResult
    ) -> tuple[np.ndarray | None, np.ndarray]:
        """Post-processing during backward pass of the network."""
        num_observables = self.output_shape[0]
        if self._input_gradients:
            input_grad = np.zeros((num_samples, num_observables, self._num_inputs))
        else:
            input_grad = None

        weights_grad = np.zeros((num_samples, num_observables, self._num_weights))
        gradients = np.asarray(result.gradients)
        for i in range(num_observables):
            if self._input_gradients:
                input_grad[:, i, :] = gradients[i * num_samples : (i + 1) * num_samples][
                    :, : self._num_inputs
                ]
                weights_grad[:, i, :] = gradients[i * num_samples : (i + 1) * num_samples][
                    :, self._num_inputs :
                ]
            else:
                weights_grad[:, i, :] = gradients[i * num_samples : (i + 1) * num_samples]
        return input_grad, weights_grad

    def _backward(
        self, input_data: np.ndarray | None, weights: np.ndarray | None
    ) -> tuple[np.ndarray | None, np.ndarray]:
        """Backward pass of the network."""
        # prepare parameters in the required format
        parameter_values, num_samples = self._preprocess_forward(input_data, weights)

        input_grad, weights_grad = None, None

        if np.prod(parameter_values.shape) > 0:
            num_observables = self.output_shape[0]
            num_circuits = num_samples * num_observables

            circuits = [self._circuit] * num_circuits
            observables = [op for op in self._observables for _ in range(num_samples)]
            param_values = np.tile(parameter_values, (num_observables, 1))

            job = None

            if self._input_gradients:
<<<<<<< HEAD

                job = self.gradient.run(
                    circuits, observables, param_values
                )  # type: ignore[arg-type]

=======
                job = self.gradient.run(circuits, observables, param_values)  # type: ignore[arg-type]
>>>>>>> fe7ea665
            elif len(parameter_values[0]) > self._num_inputs:
                params = [self._circuit.parameters[self._num_inputs :]] * num_circuits
                job = self.gradient.run(
                    circuits, observables, param_values, parameters=params  # type: ignore[arg-type]
                )

            if job is not None:
                try:
                    results = job.result()
                except Exception as exc:
                    raise QiskitMachineLearningError(f"Estimator job failed. {exc}") from exc

                input_grad, weights_grad = self._backward_postprocess(num_samples, results)

        return input_grad, weights_grad<|MERGE_RESOLUTION|>--- conflicted
+++ resolved
@@ -25,10 +25,7 @@
 from qiskit.primitives import BaseEstimator, BaseEstimatorV1, Estimator, EstimatorResult
 from qiskit.quantum_info import SparsePauliOp
 from qiskit.quantum_info.operators.base_operator import BaseOperator
-<<<<<<< HEAD
-
-=======
->>>>>>> fe7ea665
+
 from ..gradients import (
     BaseEstimatorGradient,
     EstimatorGradientResult,
@@ -70,7 +67,7 @@
         num_qubits = 2
 
         # Using the QNNCircuit:
-        # Create a parametrrized 2 qubit circuit composed of the default ZZFeatureMap feature map
+        # Create a parametrized 2 qubit circuit composed of the default ZZFeatureMap feature map
         # and RealAmplitudes ansatz.
         qnn_qc = QNNCircuit(num_qubits)
 
@@ -327,15 +324,11 @@
             job = None
 
             if self._input_gradients:
-<<<<<<< HEAD
 
                 job = self.gradient.run(
                     circuits, observables, param_values
                 )  # type: ignore[arg-type]
 
-=======
-                job = self.gradient.run(circuits, observables, param_values)  # type: ignore[arg-type]
->>>>>>> fe7ea665
             elif len(parameter_values[0]) > self._num_inputs:
                 params = [self._circuit.parameters[self._num_inputs :]] * num_circuits
                 job = self.gradient.run(
