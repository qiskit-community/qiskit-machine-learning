--- conflicted
+++ resolved
@@ -187,14 +187,10 @@
             sampler_job = self._sampler.run(
                 [(circuits[i], values[i]) for i in range(len(circuits))], **opts.__dict__
             )
-<<<<<<< HEAD
-            _len_quasi_dist = circuits[0].layout._input_qubit_count
-=======
             if hasattr(circuits[0].layout, "_input_qubit_count"):
                 _len_quasi_dist = circuits[0].layout._input_qubit_count
             else:
                 _len_quasi_dist = circuits[0].num_qubits
->>>>>>> 94ccb0a7
             local_opts = opts.__dict__
         else:
             raise QiskitMachineLearningError(
