# This code is part of Qiskit.
#
# (C) Copyright IBM 2018, 2021.
#
# This code is licensed under the Apache License, Version 2.0. You may
# obtain a copy of this license in the LICENSE.txt file in the root directory
# of this source tree or at http://www.apache.org/licenses/LICENSE-2.0.
#
# Any modifications or derivative works of this code must retain this
# copyright notice, and modified files need to carry a notice indicating
# that they have been altered from the originals.

""" Test Neural Network Classifier """

<<<<<<< HEAD
from test import QiskitMachineLearningTestCase

import unittest
from ddt import ddt, data

import numpy as np
from qiskit import Aer
from qiskit.utils import QuantumInstance
from qiskit.circuit.library import RealAmplitudes, ZZFeatureMap
from qiskit.algorithms.optimizers import COBYLA, L_BFGS_B
=======
import unittest

from test import QiskitMachineLearningTestCase

import numpy as np
from ddt import ddt, data
from qiskit import Aer
from qiskit.algorithms.optimizers import COBYLA, L_BFGS_B
from qiskit.circuit.library import RealAmplitudes, ZZFeatureMap
from qiskit.utils import QuantumInstance
>>>>>>> d721b38e

from qiskit_machine_learning.algorithms import VQC


@ddt
class TestVQC(QiskitMachineLearningTestCase):
    """VQC Tests."""

    def setUp(self):
        super().setUp()

        # specify quantum instances
<<<<<<< HEAD
        self.sv_quantum_instance = QuantumInstance(Aer.get_backend('statevector_simulator'))
        self.qasm_quantum_instance = QuantumInstance(Aer.get_backend('qasm_simulator'), shots=100)
=======
        self.random_seed = 12345
        self.sv_quantum_instance = QuantumInstance(Aer.get_backend('statevector_simulator'),
                                                   seed_simulator=self.random_seed,
                                                   seed_transpiler=self.random_seed)
        self.qasm_quantum_instance = QuantumInstance(Aer.get_backend('qasm_simulator'), shots=100,
                                                     seed_simulator=self.random_seed,
                                                     seed_transpiler=self.random_seed)
        np.random.seed(self.random_seed)
>>>>>>> d721b38e

    @data(
        # optimizer, loss, warm start, quantum instance
        ('cobyla', 'statevector'),
        ('cobyla', 'qasm'),

        ('bfgs', 'statevector'),
        ('bfgs', 'qasm'),
    )
    def test_vqc(self, config):
        """ Test VQC."""

        opt, q_i = config

        if q_i == 'statevector':
            quantum_instance = self.sv_quantum_instance
        else:
            quantum_instance = self.qasm_quantum_instance

        if opt == 'bfgs':
            optimizer = L_BFGS_B(maxiter=5)
        else:
            optimizer = COBYLA(maxiter=25)

        num_inputs = 2
        feature_map = ZZFeatureMap(num_inputs)
        var_form = RealAmplitudes(num_inputs, reps=1)

        # construct classifier - note: CrossEntropy requires eval_probabilities=True!
        classifier = VQC(feature_map=feature_map,
                         var_form=var_form,
                         optimizer=optimizer,
                         quantum_instance=quantum_instance)

        # construct data
        num_samples = 5
        X = np.random.rand(num_samples, num_inputs)  # pylint: disable=invalid-name
<<<<<<< HEAD
        y = 1.0*(np.sum(X, axis=1) <= 1)
        while len(np.unique(y)) == 1:
            X = np.random.rand(num_samples, num_inputs)  # pylint: disable=invalid-name
            y = 1.0*(np.sum(X, axis=1) <= 1)
        y = np.array([y, 1-y]).transpose()
=======
        y = 1.0 * (np.sum(X, axis=1) <= 1)
        while len(np.unique(y)) == 1:
            X = np.random.rand(num_samples, num_inputs)  # pylint: disable=invalid-name
            y = 1.0 * (np.sum(X, axis=1) <= 1)
        y = np.array([y, 1 - y]).transpose()  # VQC requires one-hot encoded input
>>>>>>> d721b38e

        # fit to data
        classifier.fit(X, y)

        # score
        score = classifier.score(X, y)
        self.assertGreater(score, 0.5)


if __name__ == '__main__':
    unittest.main()<|MERGE_RESOLUTION|>--- conflicted
+++ resolved
@@ -12,18 +12,6 @@
 
 """ Test Neural Network Classifier """
 
-<<<<<<< HEAD
-from test import QiskitMachineLearningTestCase
-
-import unittest
-from ddt import ddt, data
-
-import numpy as np
-from qiskit import Aer
-from qiskit.utils import QuantumInstance
-from qiskit.circuit.library import RealAmplitudes, ZZFeatureMap
-from qiskit.algorithms.optimizers import COBYLA, L_BFGS_B
-=======
 import unittest
 
 from test import QiskitMachineLearningTestCase
@@ -34,7 +22,6 @@
 from qiskit.algorithms.optimizers import COBYLA, L_BFGS_B
 from qiskit.circuit.library import RealAmplitudes, ZZFeatureMap
 from qiskit.utils import QuantumInstance
->>>>>>> d721b38e
 
 from qiskit_machine_learning.algorithms import VQC
 
@@ -47,10 +34,6 @@
         super().setUp()
 
         # specify quantum instances
-<<<<<<< HEAD
-        self.sv_quantum_instance = QuantumInstance(Aer.get_backend('statevector_simulator'))
-        self.qasm_quantum_instance = QuantumInstance(Aer.get_backend('qasm_simulator'), shots=100)
-=======
         self.random_seed = 12345
         self.sv_quantum_instance = QuantumInstance(Aer.get_backend('statevector_simulator'),
                                                    seed_simulator=self.random_seed,
@@ -59,7 +42,6 @@
                                                      seed_simulator=self.random_seed,
                                                      seed_transpiler=self.random_seed)
         np.random.seed(self.random_seed)
->>>>>>> d721b38e
 
     @data(
         # optimizer, loss, warm start, quantum instance
@@ -97,19 +79,11 @@
         # construct data
         num_samples = 5
         X = np.random.rand(num_samples, num_inputs)  # pylint: disable=invalid-name
-<<<<<<< HEAD
-        y = 1.0*(np.sum(X, axis=1) <= 1)
-        while len(np.unique(y)) == 1:
-            X = np.random.rand(num_samples, num_inputs)  # pylint: disable=invalid-name
-            y = 1.0*(np.sum(X, axis=1) <= 1)
-        y = np.array([y, 1-y]).transpose()
-=======
         y = 1.0 * (np.sum(X, axis=1) <= 1)
         while len(np.unique(y)) == 1:
             X = np.random.rand(num_samples, num_inputs)  # pylint: disable=invalid-name
             y = 1.0 * (np.sum(X, axis=1) <= 1)
         y = np.array([y, 1 - y]).transpose()  # VQC requires one-hot encoded input
->>>>>>> d721b38e
 
         # fit to data
         classifier.fit(X, y)
