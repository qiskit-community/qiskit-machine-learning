--- conflicted
+++ resolved
@@ -22,7 +22,6 @@
 from qiskit.circuit.library import ZZFeatureMap
 from qiskit.utils import QuantumInstance, algorithm_globals
 from qiskit_machine_learning.kernels import QuantumKernel
-<<<<<<< HEAD
 from qiskit_machine_learning.exceptions import QiskitMachineLearningError
 from qiskit_machine_learning.algorithms import QSVC, QuantumKernelTrainer
 
@@ -41,12 +40,6 @@
     feature_map = data_block.compose(tunable_block).compose(data_block)
 
     return feature_map, user_parameters
-=======
-from qiskit_machine_learning.exceptions import (
-    QiskitMachineLearningError,
-    QiskitMachineLearningWarning,
-)
->>>>>>> d766fa38
 
 
 class TestQSVC(QiskitMachineLearningTestCase):
@@ -125,17 +118,12 @@
         self.assertEqual(score, 0.5)
 
     def test_qsvc_to_string(self):
-<<<<<<< HEAD
-        """Test QSVC print works when no args passed in"""
-=======
         """Test QSVC print works when no *args passed in"""
->>>>>>> d766fa38
         qsvc = QSVC()
         _ = str(qsvc)
 
     def test_with_kernel_parameter(self):
         """Test QSVC with the `kernel` argument."""
-<<<<<<< HEAD
         with self.assertWarns(UserWarning):
             QSVC(kernel=1)
 
@@ -156,11 +144,6 @@
 
         self.assertEqual(score, 0.5)
 
-=======
-        with self.assertWarns(QiskitMachineLearningWarning):
-            QSVC(kernel=1)
-
->>>>>>> d766fa38
 
 if __name__ == "__main__":
     unittest.main()