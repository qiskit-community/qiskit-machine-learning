--- conflicted
+++ resolved
@@ -98,13 +98,9 @@
     @abstractmethod
     def assertListEqual(self, list1, list2, msg=None):
         """Assert list equal."""
-<<<<<<< HEAD
         raise builtins.Exception("Abstract method")
-=======
-        raise Exception("Abstract method")
 
     @abstractmethod
     def assertRaises(self, expected_exception):
         """Assert raises an exception."""
-        raise Exception("Abstract method")
->>>>>>> 34ed5359
+        raise Exception("Abstract method")