# This code is part of Qiskit.
#
# (C) Copyright IBM 2021.
#
# This code is licensed under the Apache License, Version 2.0. You may
# obtain a copy of this license in the LICENSE.txt file in the root directory
# of this source tree or at http://www.apache.org/licenses/LICENSE-2.0.
#
# Any modifications or derivative works of this code must retain this
# copyright notice, and modified files need to carry a notice indicating
# that they have been altered from the originals.

""" Test QuantumKernel """

import numbers
import unittest

from test import QiskitMachineLearningTestCase

import numpy as np

from sklearn.svm import SVC

from qiskit import BasicAer
from qiskit.circuit.library import ZZFeatureMap
from qiskit.utils import QuantumInstance, algorithm_globals
from qiskit_machine_learning.kernels import QuantumKernel
from qiskit_machine_learning.exceptions import QiskitMachineLearningError


class TestQuantumKernelClassify(QiskitMachineLearningTestCase):
    """Test QuantumKernel for Classification using SKLearn"""

    def setUp(self):
        super().setUp()

        algorithm_globals.random_seed = 10598

        self.statevector_simulator = QuantumInstance(
            BasicAer.get_backend("statevector_simulator"),
            shots=1,
            seed_simulator=algorithm_globals.random_seed,
            seed_transpiler=algorithm_globals.random_seed,
        )

        self.feature_map = ZZFeatureMap(feature_dimension=2, reps=2)

        self.sample_train = np.asarray(
            [
                [3.07876080, 1.75929189],
                [6.03185789, 5.27787566],
                [6.22035345, 2.70176968],
                [0.18849556, 2.82743339],
            ]
        )
        self.label_train = np.asarray([0, 0, 1, 1])

        self.sample_test = np.asarray([[2.199114860, 5.15221195], [0.50265482, 0.06283185]])
        self.label_test = np.asarray([0, 1])

    def test_callable(self):
        """Test callable kernel in sklearn"""
        kernel = QuantumKernel(
            feature_map=self.feature_map, quantum_instance=self.statevector_simulator
        )

        svc = SVC(kernel=kernel.evaluate)
        svc.fit(self.sample_train, self.label_train)
        score = svc.score(self.sample_test, self.label_test)

        self.assertEqual(score, 0.5)

    def test_precomputed(self):
        """Test precomputed kernel in sklearn"""
        kernel = QuantumKernel(
            feature_map=self.feature_map, quantum_instance=self.statevector_simulator
        )

        kernel_train = kernel.evaluate(x_vec=self.sample_train)
        kernel_test = kernel.evaluate(x_vec=self.sample_test, y_vec=self.sample_train)

        svc = SVC(kernel="precomputed")
        svc.fit(kernel_train, self.label_train)
        score = svc.score(kernel_test, self.label_test)

        self.assertEqual(score, 0.5)


class TestQuantumKernelEvaluate(QiskitMachineLearningTestCase):
    """Test QuantumKernel Evaluate Method"""

    def setUp(self):
        super().setUp()

        algorithm_globals.random_seed = 10598
        self.shots = 12000

        self.qasm_simulator = QuantumInstance(
            BasicAer.get_backend("qasm_simulator"),
            shots=self.shots,
            seed_simulator=algorithm_globals.random_seed,
            seed_transpiler=algorithm_globals.random_seed,
        )
        self.qasm_sample = QuantumInstance(
            BasicAer.get_backend("qasm_simulator"),
            shots=10,
            seed_simulator=algorithm_globals.random_seed,
            seed_transpiler=algorithm_globals.random_seed,
        )
        self.statevector_simulator = QuantumInstance(
            BasicAer.get_backend("statevector_simulator"),
            shots=1,
            seed_simulator=algorithm_globals.random_seed,
            seed_transpiler=algorithm_globals.random_seed,
        )

        self.feature_map = ZZFeatureMap(feature_dimension=2, reps=2)

        self.sample_train = np.asarray(
            [
                [2.95309709, 2.51327412],
                [3.14159265, 4.08407045],
                [4.08407045, 2.26194671],
                [4.46106157, 2.38761042],
            ]
        )

        self.sample_test = np.asarray([[3.83274304, 2.45044227], [3.89557489, 0.31415927]])

        self.sample_feature_dim = np.asarray([[1, 2, 3], [4, 5, 6]])
        self.sample_more_dim = np.asarray([[[0, 0], [1, 1]]])

        self.ref_kernel_train = {
            "one_dim": np.array([[1.0]]),
            "qasm": np.array(
                [
                    [1.000000, 0.856583, 0.120417, 0.358833],
                    [0.856583, 1.000000, 0.113167, 0.449250],
                    [0.120417, 0.113167, 1.000000, 0.671500],
                    [0.358833, 0.449250, 0.671500, 1.000000],
                ]
            ),
            "statevector": np.array(
                [
                    [1.00000000, 0.85342280, 0.12267747, 0.36334379],
                    [0.85342280, 1.00000000, 0.11529017, 0.45246347],
                    [0.12267747, 0.11529017, 1.00000000, 0.67137258],
                    [0.36334379, 0.45246347, 0.67137258, 1.00000000],
                ]
            ),
            "qasm_sample": np.array(
                [
                    [1.0, 0.9, 0.1, 0.4],
                    [0.9, 1.0, 0.1, 0.6],
                    [0.1, 0.1, 1.0, 0.9],
                    [0.4, 0.6, 0.9, 1.0],
                ]
            ),
            "qasm_sample_psd": np.array(
                [
                    [1.004036, 0.891664, 0.091883, 0.410062],
                    [0.891664, 1.017215, 0.116764, 0.579220],
                    [0.091883, 0.116764, 1.016324, 0.879765],
                    [0.410062, 0.579220, 0.879765, 1.025083],
                ]
            ),
        }

        self.ref_kernel_test = {
            "one_y_dim": np.array([[0.144395], [0.181701], [0.474796], [0.146918]]),
            "one_xy_dim": np.array([[0.144395]]),
            "qasm": np.array(
                [
                    [0.140667, 0.327833],
                    [0.177750, 0.371750],
                    [0.467833, 0.018417],
                    [0.143333, 0.156750],
                ]
            ),
            "statevector": np.array(
                [
                    [0.14439530, 0.33041779],
                    [0.18170069, 0.37663733],
                    [0.47479649, 0.02115561],
                    [0.14691763, 0.16106199],
                ]
            ),
        }

    def test_qasm_symmetric(self):
        """Test symmetric matrix evaluation using qasm simulator"""
        qkclass = QuantumKernel(feature_map=self.feature_map, quantum_instance=self.qasm_simulator)

        kernel = qkclass.evaluate(x_vec=self.sample_train)

        np.testing.assert_allclose(kernel, self.ref_kernel_train["qasm"], rtol=1e-4)

    def test_qasm_unsymmetric(self):
        """Test unsymmetric matrix evaluation using qasm simulator"""
        qkclass = QuantumKernel(feature_map=self.feature_map, quantum_instance=self.qasm_simulator)

        kernel = qkclass.evaluate(x_vec=self.sample_train, y_vec=self.sample_test)

        np.testing.assert_allclose(kernel, self.ref_kernel_test["qasm"], rtol=1e-4)

    def test_sv_symmetric(self):
        """Test symmetric matrix evaluation using state vector simulator"""
        qkclass = QuantumKernel(
            feature_map=self.feature_map, quantum_instance=self.statevector_simulator
        )

        kernel = qkclass.evaluate(x_vec=self.sample_train)

        np.testing.assert_allclose(kernel, self.ref_kernel_train["statevector"], rtol=1e-4)

    def test_sv_unsymmetric(self):
        """Test unsymmetric matrix evaluation using state vector simulator"""
        qkclass = QuantumKernel(
            feature_map=self.feature_map, quantum_instance=self.statevector_simulator
        )

        kernel = qkclass.evaluate(x_vec=self.sample_train, y_vec=self.sample_test)

        np.testing.assert_allclose(kernel, self.ref_kernel_test["statevector"], rtol=1e-4)

    def test_qasm_nopsd(self):
        """Test symmetric matrix qasm sample no positive semi-definite enforcement"""
        qkclass = QuantumKernel(
            feature_map=self.feature_map,
            quantum_instance=self.qasm_sample,
            enforce_psd=False,
        )

        kernel = qkclass.evaluate(x_vec=self.sample_train)

        np.testing.assert_allclose(kernel, self.ref_kernel_train["qasm_sample"], rtol=1e-4)

    def test_qasm_psd(self):
        """Test symmetric matrix positive semi-definite enforcement qasm sample"""
        qkclass = QuantumKernel(feature_map=self.feature_map, quantum_instance=self.qasm_sample)

        kernel = qkclass.evaluate(x_vec=self.sample_train)

        np.testing.assert_allclose(kernel, self.ref_kernel_train["qasm_sample_psd"], rtol=1e-4)

    def test_x_one_dim(self):
        """Test one x_vec dimension"""
        qkclass = QuantumKernel(
            feature_map=self.feature_map, quantum_instance=self.statevector_simulator
        )

        kernel = qkclass.evaluate(x_vec=self.sample_train[0])

        np.testing.assert_allclose(kernel, self.ref_kernel_train["one_dim"], rtol=1e-4)

    def test_y_one_dim(self):
        """Test one y_vec dimension"""
        qkclass = QuantumKernel(
            feature_map=self.feature_map, quantum_instance=self.statevector_simulator
        )

        kernel = qkclass.evaluate(x_vec=self.sample_train, y_vec=self.sample_test[0])

        np.testing.assert_allclose(kernel, self.ref_kernel_test["one_y_dim"], rtol=1e-4)

    def test_xy_one_dim(self):
        """Test one y_vec dimension"""
        qkclass = QuantumKernel(
            feature_map=self.feature_map, quantum_instance=self.statevector_simulator
        )

        kernel = qkclass.evaluate(x_vec=self.sample_train[0], y_vec=self.sample_test[0])

        np.testing.assert_allclose(kernel, self.ref_kernel_test["one_xy_dim"], rtol=1e-4)

    def test_no_backend(self):
        """Test no backend provided"""
        qkclass = QuantumKernel(feature_map=self.feature_map)

        with self.assertRaises(QiskitMachineLearningError):
            _ = qkclass.evaluate(x_vec=self.sample_train)

    def test_x_more_dim(self):
        """Test incorrect x_vec dimension"""
        qkclass = QuantumKernel(feature_map=self.feature_map, quantum_instance=self.qasm_simulator)

        with self.assertRaises(ValueError):
            _ = qkclass.evaluate(x_vec=self.sample_more_dim)

    def test_y_more_dim(self):
        """Test incorrect y_vec dimension"""
        qkclass = QuantumKernel(feature_map=self.feature_map, quantum_instance=self.qasm_simulator)

        with self.assertRaises(ValueError):
            _ = qkclass.evaluate(x_vec=self.sample_train, y_vec=self.sample_more_dim)

    def test_y_feature_dim(self):
        """Test incorrect y_vec feature dimension"""
        qkclass = QuantumKernel(feature_map=self.feature_map, quantum_instance=self.qasm_simulator)

        with self.assertRaises(ValueError):
            _ = qkclass.evaluate(x_vec=self.sample_train, y_vec=self.sample_feature_dim)


class TestQuantumKernelConstructCircuit(QiskitMachineLearningTestCase):
    """Test QuantumKernel ConstructCircuit Method"""

    def setUp(self):
        super().setUp()

        self.x = [1, 1]
        self.y = [2, 2]
        self.z = [3]

        self.feature_map = ZZFeatureMap(feature_dimension=2, reps=1)

    def test_innerproduct(self):
        """Test inner product"""
        qkclass = QuantumKernel(feature_map=self.feature_map)
        qc = qkclass.construct_circuit(self.x, self.y)
        self.assertEqual(qc.decompose().size(), 4)

    def test_selfinnerproduct(self):
        """Test self inner product"""
        qkclass = QuantumKernel(feature_map=self.feature_map)
        qc = qkclass.construct_circuit(self.x)
        self.assertEqual(qc.decompose().size(), 4)

    def test_innerproduct_nomeasurement(self):
        """Test inner product no measurement"""
        qkclass = QuantumKernel(feature_map=self.feature_map)
        qc = qkclass.construct_circuit(self.x, self.y, measurement=False)
        self.assertEqual(qc.decompose().size(), 2)

    def test_selfinnerprodect_nomeasurement(self):
        """Test self inner product no measurement"""
        qkclass = QuantumKernel(feature_map=self.feature_map)
        qc = qkclass.construct_circuit(self.x, measurement=False)
        self.assertEqual(qc.decompose().size(), 2)

    def test_statevector(self):
        """Test state vector simulator"""
        qkclass = QuantumKernel(feature_map=self.feature_map)
        qc = qkclass.construct_circuit(self.x, is_statevector_sim=True)
        self.assertEqual(qc.decompose().size(), 1)

    def test_xdim(self):
        """Test incorrect x dimension"""
        qkclass = QuantumKernel(feature_map=self.feature_map)

        with self.assertRaises(ValueError):
            _ = qkclass.construct_circuit(self.z)

    def test_ydim(self):
        """Test incorrect y dimension"""
        qkclass = QuantumKernel(feature_map=self.feature_map)

        with self.assertRaises(ValueError):
            _ = qkclass.construct_circuit(self.x, self.z)


class TestQuantumKernelFreeParameters(QiskitMachineLearningTestCase):
    """Test QuantumKernel user parameter support"""

    def setUp(self):
        super().setUp()

        # Create an arbitrary 2-qubit feature map circuit
        circ1 = ZZFeatureMap(2)
        circ2 = ZZFeatureMap(2)
        user_params = circ2.parameters
        for i, _ in enumerate(user_params):
<<<<<<< HEAD
<<<<<<< HEAD
=======
>>>>>>> d766fa38
            user_params[i]._name = f"θ[{i}]"

        self.feature_map = circ1.compose(circ2).compose(circ1)
        self.user_parameters = user_params

    def test_user_parameters(self):
        """Test assigning/re-assigning user parameters"""

        with self.subTest("check basic instantiation"):
            # Ensure we can instantiate a QuantumKernel with user parameters
            qkclass = QuantumKernel(
                feature_map=self.feature_map, user_parameters=self.user_parameters
            )
            self.assertEqual(qkclass.user_parameters, self.user_parameters)

        with self.subTest("test invalid parameter assignment"):
            # Instantiate a QuantumKernel but do not set the user_parameters field
            qkclass = QuantumKernel(
                feature_map=self.feature_map, user_parameters=self.user_parameters
            )

            # Try to set the user parameters using an incorrect number of values
            user_param_values = [np.pi / 2, np.pi / 4, np.pi / 6]
            with self.assertRaises(ValueError):
                qkclass.assign_user_parameters(user_param_values)

<<<<<<< HEAD
            self.assertEqual(qkclass.unbound_user_parameters(), qkclass.user_parameters)
=======
            self.assertEqual(qkclass.get_unbound_parameters(), qkclass.user_parameters)
>>>>>>> d766fa38

        with self.subTest("test parameter assignment"):
            # Assign params to some new values, and also test the bind_user_parameters interface
            user_param_values = [np.pi / 4, np.pi / 2]
            qkclass.bind_user_parameters(user_param_values)

            # Ensure the old values are properly overwritten in the feature map
            bound_user_param_vals = [
                val for val in qkclass.user_param_binds.values() if isinstance(val, numbers.Number)
            ]
            self.assertEqual(user_param_values, bound_user_param_vals)
<<<<<<< HEAD

            self.assertEqual(qkclass.unbound_user_parameters(), [])
=======
            self.assertEqual(qkclass.get_unbound_parameters(), [])
>>>>>>> d766fa38

        with self.subTest("test unbound feature map"):
            # Ensure unbound feature map still holds all parameters of input feature map
            self.assertEqual(len(qkclass.unbound_feature_map.parameters), 4)

        with self.subTest("test consecutive dict binding"):
            # Unbind parameter values
            user_param_values = self.user_parameters
            qkclass.bind_user_parameters(user_param_values)

            binding = {self.user_parameters[0]: np.pi / 3}
            qkclass.assign_user_parameters(binding)
            binding = {self.user_parameters[1]: np.pi / 6}
            qkclass.bind_user_parameters(binding)

            bind_vals = [np.pi / 3, np.pi / 6]
            param_vals = list(qkclass.user_param_binds.values())

            self.assertEqual(param_vals, bind_vals)


if __name__ == "__main__":
    unittest.main()<|MERGE_RESOLUTION|>--- conflicted
+++ resolved
@@ -370,10 +370,6 @@
         circ2 = ZZFeatureMap(2)
         user_params = circ2.parameters
         for i, _ in enumerate(user_params):
-<<<<<<< HEAD
-<<<<<<< HEAD
-=======
->>>>>>> d766fa38
             user_params[i]._name = f"θ[{i}]"
 
         self.feature_map = circ1.compose(circ2).compose(circ1)
@@ -400,11 +396,7 @@
             with self.assertRaises(ValueError):
                 qkclass.assign_user_parameters(user_param_values)
 
-<<<<<<< HEAD
             self.assertEqual(qkclass.unbound_user_parameters(), qkclass.user_parameters)
-=======
-            self.assertEqual(qkclass.get_unbound_parameters(), qkclass.user_parameters)
->>>>>>> d766fa38
 
         with self.subTest("test parameter assignment"):
             # Assign params to some new values, and also test the bind_user_parameters interface
@@ -416,12 +408,8 @@
                 val for val in qkclass.user_param_binds.values() if isinstance(val, numbers.Number)
             ]
             self.assertEqual(user_param_values, bound_user_param_vals)
-<<<<<<< HEAD
 
             self.assertEqual(qkclass.unbound_user_parameters(), [])
-=======
-            self.assertEqual(qkclass.get_unbound_parameters(), [])
->>>>>>> d766fa38
 
         with self.subTest("test unbound feature map"):
             # Ensure unbound feature map still holds all parameters of input feature map
