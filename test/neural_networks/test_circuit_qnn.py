# This code is part of Qiskit.
#
# (C) Copyright IBM 2018, 2021.
#
# This code is licensed under the Apache License, Version 2.0. You may
# obtain a copy of this license in the LICENSE.txt file in the root directory
# of this source tree or at http://www.apache.org/licenses/LICENSE-2.0.
#
# Any modifications or derivative works of this code must retain this
# copyright notice, and modified files need to carry a notice indicating
# that they have been altered from the originals.

"""Test Opflow QNN."""

import unittest

from test import QiskitMachineLearningTestCase

from ddt import ddt, data

import numpy as np
from sparse import SparseArray

from qiskit import Aer
from qiskit.circuit import QuantumCircuit
from qiskit.circuit.library import RealAmplitudes, ZZFeatureMap
from qiskit.utils import QuantumInstance

from qiskit_machine_learning import QiskitMachineLearningError
from qiskit_machine_learning.neural_networks import CircuitQNN


@ddt
class TestCircuitQNN(QiskitMachineLearningTestCase):
    """Opflow QNN Tests."""

    def setUp(self):
        super().setUp()

        # specify "run configuration"
        self.quantum_instance_sv = QuantumInstance(Aer.get_backend('statevector_simulator'))
        self.quantum_instance_qasm = QuantumInstance(Aer.get_backend('qasm_simulator'), shots=100)

        # define feature map and variational form
        num_qubits = 2
        feature_map = ZZFeatureMap(num_qubits, reps=1)
        var_form = RealAmplitudes(num_qubits, reps=1)

        # construct circuit
        self.qc = QuantumCircuit(num_qubits)
        self.qc.append(feature_map, range(2))
        self.qc.append(var_form, range(2))

        # store params
        self.input_params = list(feature_map.parameters)
        self.weight_params = list(var_form.parameters)

        # define interpret functions
        def interpret_1d(x):
            return sum([s == '1' for s in '{0:0b}'.format(x)]) % 2

        self.interpret_1d = interpret_1d
        self.output_shape_1d = 2  # takes values in {0, 1}

        def interpret_2d(x):
            return np.array([self.interpret_1d(x), 2 * self.interpret_1d(x)])

        self.interpret_2d = interpret_2d
        self.output_shape_2d = (2, 3)  # 1st dim. takes values in {0, 1} 2nd dim in {0, 1, 2}

    def get_qnn(self, sparse, sampling, statevector, interpret_id):
        """ Construct QNN from configuration. """

        # get quantum instance
        if statevector:
            quantum_instance = self.quantum_instance_sv
        else:
            quantum_instance = self.quantum_instance_qasm

        # get interpret setting
        interpret = None
        output_shape = None
        if interpret_id == 1:
            interpret = self.interpret_1d
            output_shape = self.output_shape_1d
        elif interpret_id == 2:
            interpret = self.interpret_2d
            output_shape = self.output_shape_2d

        # construct QNN
        qnn = CircuitQNN(self.qc, self.input_params, self.weight_params,
                         sparse=sparse, sampling=sampling,
                         interpret=interpret, output_shape=output_shape,
                         quantum_instance=quantum_instance)
        return qnn

    @data(
<<<<<<< HEAD
        # sparse, sampling, statevector, interpret (0=no, 1=1d, 2=2d)
        (True, True, True, 0, 1),
        (True, True, True, 1, 1),
        (True, True, True, 2, 1),

        (True, True, False, 0, 1),
        (True, True, False, 1, 1),
        (True, True, False, 2, 1),

        (True, False, True, 0, 1),
        (True, False, True, 1, 1),
        (True, False, True, 2, 1),

        (True, False, False, 0, 1),
        (True, False, False, 1, 1),
        (True, False, False, 2, 1),

        (False, True, True, 0, 10),
        (False, True, True, 1, 10),
        (False, True, True, 2, 10),

        (False, True, False, 0, 10),
        (False, True, False, 1, 10),
        (False, True, False, 2, 10),

        (False, False, True, 0, 10),
        (False, False, True, 1, 10),
        (False, False, True, 2, 10),

        (False, False, False, 0, 10),
        (False, False, False, 1, 10),
        (False, False, False, 2, 10)
=======
        # sparse, sampling, statevector, interpret (0=no, 1=1d, 2=2d), batch_size
        (True, True, True, 0, 1),
        (True, True, True, 0, 2),
        (True, True, True, 1, 1),
        (True, True, True, 1, 2),
        (True, True, True, 2, 1),
        (True, True, True, 2, 2),

        (True, True, False, 0, 1),
        (True, True, False, 0, 2),
        (True, True, False, 1, 1),
        (True, True, False, 1, 2),
        (True, True, False, 2, 1),
        (True, True, False, 2, 2),

        (True, False, True, 0, 1),
        (True, False, True, 0, 2),
        (True, False, True, 1, 1),
        (True, False, True, 1, 2),
        (True, False, True, 2, 1),
        (True, False, True, 2, 2),

        (True, False, False, 0, 1),
        (True, False, False, 0, 2),
        (True, False, False, 1, 1),
        (True, False, False, 1, 2),
        (True, False, False, 2, 1),
        (True, False, False, 2, 2),

        (False, True, True, 0, 1),
        (False, True, True, 0, 2),
        (False, True, True, 1, 1),
        (False, True, True, 1, 2),
        (False, True, True, 2, 1),
        (False, True, True, 2, 2),

        (False, True, False, 0, 1),
        (False, True, False, 0, 2),
        (False, True, False, 1, 1),
        (False, True, False, 1, 2),
        (False, True, False, 2, 1),
        (False, True, False, 2, 2),

        (False, False, True, 0, 1),
        (False, False, True, 0, 2),
        (False, False, True, 1, 1),
        (False, False, True, 1, 2),
        (False, False, True, 2, 1),
        (False, False, True, 2, 2),

        (False, False, False, 0, 1),
        (False, False, False, 0, 2),
        (False, False, False, 1, 1),
        (False, False, False, 1, 2),
        (False, False, False, 2, 1),
        (False, False, False, 2, 2)
>>>>>>> 44b71033
    )
    def test_circuit_qnn(self, config):
        """Circuit QNN Test."""

        # get configuration
        sparse, sampling, statevector, interpret_id, batch_size = config

        # get QNN
        qnn = self.get_qnn(sparse, sampling, statevector, interpret_id)
        input_data = np.zeros((batch_size, qnn.num_inputs))
        weights = np.zeros(qnn.num_weights)

        # if sampling and statevector, make sure it fails
        if statevector and sampling:
            with self.assertRaises(QiskitMachineLearningError):
                qnn.forward(input_data, weights)
        else:
            # evaluate QNN forward pass
            result = qnn.forward(input_data, weights)

            # make sure forward result is sparse if it should be
            if sparse and not sampling:
                self.assertTrue(isinstance(result, SparseArray))
            else:
                self.assertTrue(isinstance(result, np.ndarray))

            # check forward result shape
            self.assertEqual(result.shape, (batch_size, *qnn.output_shape))

            input_grad, weights_grad = qnn.backward(input_data, weights)
            if sampling:
                self.assertIsNone(input_grad)
                self.assertIsNone(weights_grad)
            else:
                self.assertEqual(input_grad.shape, (batch_size, *qnn.output_shape, qnn.num_inputs))
<<<<<<< HEAD
                self.assertEqual(weights_grad.shape,
                                 (batch_size, *qnn.output_shape, qnn.num_weights))
=======
                self.assertEqual(weights_grad.shape, (batch_size,
                                                      *qnn.output_shape, qnn.num_weights))
>>>>>>> 44b71033

    @data(
        # sparse, sampling, statevector, interpret (0=no, 1=1d, 2=2d), batch_size
        (True, False, True, 0, 1),
        (True, False, True, 0, 2),
        (True, False, True, 1, 1),
        (True, False, True, 1, 2),
        (True, False, True, 2, 1),
        (True, False, True, 2, 2),

        (False, False, True, 0, 1),
        (False, False, True, 0, 2),
        (False, False, True, 1, 1),
        (False, False, True, 1, 2),
        (False, False, True, 2, 1),
        (False, False, True, 2, 2)
    )
    def test_circuit_qnn_gradient(self, config):
        """Circuit QNN Gradient Test."""

        # get configuration
        sparse, sampling, statevector, interpret_id, batch_size = config

        # get QNN
        qnn = self.get_qnn(sparse, sampling, statevector, interpret_id)
        input_data = np.ones((batch_size, qnn.num_inputs))
        weights = np.ones(qnn.num_weights)
        input_grad, weights_grad = qnn.backward(input_data, weights)

        # test input gradients
        eps = 1e-2
        for k in range(qnn.num_inputs):
            delta = np.zeros(input_data.shape)
            delta[:, k] = eps

            f_1 = qnn.forward(input_data + delta, weights)
            f_2 = qnn.forward(input_data - delta, weights)
            if sparse:
                grad = (f_1.todense() - f_2.todense()) / (2 * eps)
                input_grad_ = input_grad.todense().reshape(
                    (batch_size, -1, qnn.num_inputs))[:, :, k].reshape(grad.shape)
                diff = input_grad_ - grad
            else:
                grad = (f_1 - f_2) / (2 * eps)
                input_grad_ = input_grad.reshape(
                    (batch_size, -1, qnn.num_inputs))[:, :, k].reshape(grad.shape)
                diff = input_grad_ - grad
            self.assertAlmostEqual(np.max(np.abs(diff)), 0.0, places=3)

        # test weight gradients
        eps = 1e-2
        for k in range(qnn.num_weights):
            delta = np.zeros(weights.shape)
            delta[k] = eps

            f_1 = qnn.forward(input_data, weights + delta)
            f_2 = qnn.forward(input_data, weights - delta)
            if sparse:
                grad = (f_1.todense() - f_2.todense()) / (2 * eps)
                weights_grad_ = weights_grad.todense().reshape(
                    (batch_size, -1, qnn.num_weights))[:, :, k].reshape(grad.shape)
                diff = weights_grad_ - grad
            else:
                grad = (f_1 - f_2) / (2 * eps)
                weights_grad_ = weights_grad.reshape(
                    (batch_size, -1, qnn.num_weights))[:, :, k].reshape(grad.shape)
                diff = weights_grad_ - grad
            self.assertAlmostEqual(np.max(np.abs(diff)), 0.0, places=3)


if __name__ == '__main__':
    unittest.main()<|MERGE_RESOLUTION|>--- conflicted
+++ resolved
@@ -95,40 +95,6 @@
         return qnn
 
     @data(
-<<<<<<< HEAD
-        # sparse, sampling, statevector, interpret (0=no, 1=1d, 2=2d)
-        (True, True, True, 0, 1),
-        (True, True, True, 1, 1),
-        (True, True, True, 2, 1),
-
-        (True, True, False, 0, 1),
-        (True, True, False, 1, 1),
-        (True, True, False, 2, 1),
-
-        (True, False, True, 0, 1),
-        (True, False, True, 1, 1),
-        (True, False, True, 2, 1),
-
-        (True, False, False, 0, 1),
-        (True, False, False, 1, 1),
-        (True, False, False, 2, 1),
-
-        (False, True, True, 0, 10),
-        (False, True, True, 1, 10),
-        (False, True, True, 2, 10),
-
-        (False, True, False, 0, 10),
-        (False, True, False, 1, 10),
-        (False, True, False, 2, 10),
-
-        (False, False, True, 0, 10),
-        (False, False, True, 1, 10),
-        (False, False, True, 2, 10),
-
-        (False, False, False, 0, 10),
-        (False, False, False, 1, 10),
-        (False, False, False, 2, 10)
-=======
         # sparse, sampling, statevector, interpret (0=no, 1=1d, 2=2d), batch_size
         (True, True, True, 0, 1),
         (True, True, True, 0, 2),
@@ -185,7 +151,6 @@
         (False, False, False, 1, 2),
         (False, False, False, 2, 1),
         (False, False, False, 2, 2)
->>>>>>> 44b71033
     )
     def test_circuit_qnn(self, config):
         """Circuit QNN Test."""
@@ -221,13 +186,8 @@
                 self.assertIsNone(weights_grad)
             else:
                 self.assertEqual(input_grad.shape, (batch_size, *qnn.output_shape, qnn.num_inputs))
-<<<<<<< HEAD
-                self.assertEqual(weights_grad.shape,
-                                 (batch_size, *qnn.output_shape, qnn.num_weights))
-=======
                 self.assertEqual(weights_grad.shape, (batch_size,
                                                       *qnn.output_shape, qnn.num_weights))
->>>>>>> 44b71033
 
     @data(
         # sparse, sampling, statevector, interpret (0=no, 1=1d, 2=2d), batch_size
