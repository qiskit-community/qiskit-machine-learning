--- conflicted
+++ resolved
@@ -37,10 +37,7 @@
 
     def setUp(self):
         super().setUp()
-<<<<<<< HEAD
-=======
         algorithm_globals.random_seed = 12345
->>>>>>> 629cf442
         # specify "run configuration"
         self.quantum_instance_sv = QuantumInstance(
             Aer.get_backend("aer_simulator_statevector"),
@@ -198,6 +195,7 @@
 
         # get configuration
         sparse, sampling, statevector, interpret_id, batch_size = config
+
         # get QNN
         qnn = self.get_qnn(sparse, sampling, statevector, interpret_id)
         input_data = np.zeros((batch_size, qnn.num_inputs))
