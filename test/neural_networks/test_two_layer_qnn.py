--- conflicted
+++ resolved
@@ -18,11 +18,7 @@
 
 import numpy as np
 from ddt import ddt, data
-<<<<<<< HEAD
-from qiskit import Aer, QuantumCircuit
-=======
 import qiskit
->>>>>>> 505495fc
 from qiskit.circuit.library import RealAmplitudes, ZFeatureMap, ZZFeatureMap
 from qiskit.utils import QuantumInstance, algorithm_globals, optionals
 
@@ -39,13 +35,8 @@
         super().setUp()
         algorithm_globals.random_seed = 12345
         # specify "run configuration"
-<<<<<<< HEAD
         self.quantum_instance = QuantumInstance(
-            Aer.get_backend("aer_simulator_statevector"),
-=======
-        quantum_instance = QuantumInstance(
             qiskit.providers.aer.Aer.get_backend("aer_simulator_statevector"),
->>>>>>> 505495fc
             seed_simulator=algorithm_globals.random_seed,
             seed_transpiler=algorithm_globals.random_seed,
         )
