--- conflicted
+++ resolved
@@ -123,14 +123,6 @@
             python-version: 3.9
           - os: windows-latest
             python-version: 3.13
-<<<<<<< HEAD
-          # macos-14 is an Arm64 image
-          - os: macos-14
-            python-version: '3.10'
-          - os: macos-14
-            python-version: 3.13
-=======
->>>>>>> be3100df
     steps:
       - uses: actions/checkout@v4
       - uses: actions/setup-python@v5
@@ -311,27 +303,12 @@
         with:
           name: windows-latest-3.13
           path: /tmp/w313
-<<<<<<< HEAD
-      - uses: actions/download-artifact@v4
-        with:
-          name: macos-14-3.10
-          path: /tmp/a310
-      - uses: actions/download-artifact@v4
-        with:
-          name: macos-14-3.13
-          path: /tmp/a313
-=======
->>>>>>> be3100df
       - name: Install Dependencies
         run: pip install -U coverage coveralls diff-cover
         shell: bash
       - name: Combined Deprecation Messages
         run: |
-<<<<<<< HEAD
-          sort -f -u /tmp/u39/ml.dep /tmp/u310/ml.dep /tmp/u311/ml.dep /tmp/u312/ml.dep /tmp/u313/ml.dep /tmp/m39/ml.dep /tmp/m313/ml.dep /tmp/w39/ml.dep /tmp/w313/ml.dep /tmp/a310/ml.dep /tmp/a313/ml.dep || true
-=======
           sort -f -u /tmp/u39/ml.dep /tmp/u310/ml.dep /tmp/u311/ml.dep /tmp/u312/ml.dep /tmp/m39/ml.dep /tmp/m313/ml.dep /tmp/w39/ml.dep /tmp/w313/ml.dep || true
->>>>>>> be3100df
         shell: bash
       - name: Coverage combine
         run: coverage3 combine /tmp/u39/ml.dat
