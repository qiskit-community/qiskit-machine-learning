--- conflicted
+++ resolved
@@ -23,7 +23,7 @@
 arxiv
 asmatrix
 aspuru
-assertRaises
+assertraises
 async
 autoencoder
 autoencoders
@@ -211,12 +211,9 @@
 hessians
 hilbert
 hoc
-<<<<<<< HEAD
 homebrew
-=======
 hopkins
 hoyer
->>>>>>> 094b9946
 html
 https
 hubbard
@@ -266,9 +263,7 @@
 labelled
 lagrange
 langle
-<<<<<<< HEAD
 linux
-=======
 larrañaga
 lcu
 len
@@ -281,7 +276,6 @@
 lr
 lsb
 lse
->>>>>>> 094b9946
 lukin
 macos
 magnus
@@ -341,10 +335,7 @@
 nfevs
 nft
 nielsen
-<<<<<<< HEAD
-=======
 njev
->>>>>>> 094b9946
 nlopt
 nn
 noancilla
@@ -466,12 +457,9 @@
 rightarrow
 robert
 romero
-<<<<<<< HEAD
-Rosenbrock
-=======
+rosenbrock
 rosen
 runarsson
->>>>>>> 094b9946
 runtime
 runtimes
 RuntimeError
@@ -514,18 +502,15 @@
 statefn
 statevector
 statevectors
-<<<<<<< HEAD
 stdlib
 stdout
 stfc
-=======
 stddev
 stdlib
 stdout
 stefano
 steppable
 stepsize
->>>>>>> 094b9946
 str
 subcircuits
 subclassed
@@ -618,8 +603,4 @@
 zz
 θ
 ψ
-ω
-assertRaises
-RuntimeError
-Rosenbrock
-fidelities+ω