acyclic
adam
adjoint
ae
aer
aii
al
alan
algo
algorithmerror
allclose
amsgrad
ancilla
ancillas
ansatz
ansatz's
ansatzes
ap
apl
arg
argmax
args
armijo
arrasmith
arxiv
asmatrix
aspuru
assertraises
async
autoencoder
autoencoders
autograd
autosummary
ba
backend
backends
backpropagation
barison
barkoutsos
batchsize
bayes
bayesian
beckey
benchmarked
benchmarking
bergholm
bfgs
bielza
bigl
bitstring
bitstrings
bivariate
bloch
boltzmann
bool
boolean
borujeni
boyer
brassard
broyden
brisbane
callables
cambridge
cancelled
cargs
carleo
carlo
cbit
centroid
cerezo
chernoff
choi
chuang
cincio
cîrstoiu
clbit
clbits
clopper
cobyla
codebase
codec
coeffs
colin
combinatorial
concha
config
configs
confint
cong
contravariance
convolutional
cpu
creg
crossentropyloss
crs
csr
ctrl
ctx
currentmodule
customizable
cvar
cvs
cx
córcoles
data's
dataclass
dataframe
dataloader
datapoints
dataset
datasets
deepcopy
denoising
deriv
deterministically
diag
dicts
diederik
dill
dimensionality
dir
discretization
discretize
discretized
discriminative
disp
distro
dobsicek
docstring
docstrings
doi
dok
dp
dt
dω
eda
edaspy
egger
eig
eigen
eigenbasis
eigenphase
eigenproblem
eigensolver
eigensolvers
eigenstate
eigenstates
eigenvectors
einstein
einsum
elif
endian
entangler
enum
eol
eps
estimatorqnn
et
euler
eval
evals
evolutions
evolutionsynthesis
evolver
evolvers
excitations
exponentials
exponentiated
exponentiating
expressibility
f'spsa
fae
failsafe
farhi
farrokh
fermionic
fi
fidelities
fidelity
fidelityquantumkernel
filippo
filip
fitzpatrick
fletcher
fm
fmin
fock
formatter
fourier
frac
frobenius
frontend
ftol
fujii
func
functools
gacon
gambetta
gaussian
gellmann
generalised
getter
getters
gigena
gilliam
giuseppe
globals
gogolin
goldfarb
goldstone
gonciulea
gpu
gqt
grinko
grover
gsls
gtol
guang
gutmann
guzik
hadamard
hadamards
hadfield
hamiltonian
hamiltonians
hao
hartree
hashable
hatano
havlíček
heidelberg
hermitian
hessians
hilbert
hoc
holmes
homebrew
hopkins
hoyer
html
https
hubbard
hyperparameter
hyperparameters
hyperplanes
ibm
idx
im
imag
init
initializer
inlier
inplace
instantiation
instantiations
interatomic
interdependencies
ints
iosue
iprint
iqft
isaac
ising
isometry
iten
iterable
iteratively
iz
izaac
izz
jac
jacobian
<<<<<<< HEAD
jhp
=======
jl
>>>>>>> a88432fb
johnson
jm
jonathan
jones
jordan
july
jupyter
jw
kandala
kernelized
killoran
kingma
kitagawa
kraft
kth
kumar
kwarg
kwargs
labelled
labelling
lagrange
langle
latin
linux
larrañaga
lcu
len
leq
lin
linalg
loglik
longterm
loglikelihood
lov
lr
lsb
lse
lukin
macos
magnus
makefile
marecek
mary
masuo
mathcal
mathrm
matmul
matplotlib
maxcut
maxfail
maxfev
maxfun
maxiter
maxiters
maxmp
mcrx
mcry
mcrz
mcz
michael
minima
minimised
minimizer
minwidth
misclassified
mitarai
mixin
mle
modelspace
monte
mosca
mpl
mprev
msg
multiclass
multinomial
multioutput
muñoz
mxd
mypy
nabla
nakaji
nakanishi
nan
nannicini
naomichi
nat
nathan
nbsphinx
nd
ndarray
negoro
nelder
nevals
newtons's
nfev
nfevs
nft
nielsen
njev
nlopt
nn
noancilla
nones
nonlocal
nosignatures
np
npj
ns
ntangled
num
numpy
nxd
nxm
o
o'brien
objval
observables
oct
october
olson
onboarding
onodera
opflow
optim
optimizer's
optimizers
orthonormal
otimes
overfits
overfitted
overfitting
ovo
ovr
parallelization
parallelized
param
parameterization
parameterizations
parametrization
parametrizations
parametrize
parametrized
parameterized
params
pauli
paulis
pearson
pedro
pegasos
peruzzo
physrevlett
pixelated
pj
platt
polyfit
postprocess
powell
pragma
pre
precompute
precomputed
precomputes
precomputing
preconditioner
prepend
preprint
preprocess
preprocesses
priori
proj
ps
pvqd
pxd
py
pytorch
qae
qaoa
qarg
qargs
qasm
qb
qbayesian
qbi
qc
qdrift
qfi
qfi's
qfis
qgan
qgans
qgt
qgt's
qgts
qiskit
qiskit's
qn
qnn
qnspsa
qpe
qsvc
qsvr
quadratically
quant
quantile
quantumcircuit
qubit
qubits
ramo
rangle
raymond
rbf
readme
recalibration
reddi
regressor
regressors
regs
representable
reproducibility
resamplings
rescale
rescaled
rescaling
retval
rhobeg
rhs
rightarrow
robert
romero
rosenbrock
rosen
runarsson
runtime
runtimes
RuntimeError
rx
ry
rz
samplerqnn
sanjiv
sashank
satisfiability
satyen
sbplx
scalability
schatzki
schroediger
schroedinger
schrödinger
schuld
scikit
scipy
sdg
seealso
semidefinite
<<<<<<< HEAD
sep
=======
sep 
seperate
seperable
>>>>>>> a88432fb
serializable
serializablemodelmixin
shalev
shanno
shende
shortterm
shwartz
sigmoid
sima
sklearn
skquant
sle
slsqp
sobol
softmax
soloviev
sornborger
spall
sparsearray
spedalieri
spsa
sqrt
stacklevel
statefn
statevector
statevectors
stdlib
stdout
stfc
stddev
stdlib
stdout
stefano
steppable
stepsize
steven
str
stratifications
stratification
subcircuits
subclassed
subclasses
subcomponents
subplex
submodules
subobjects
subseteq
subspaces
suzuki
svc
svm
svr
swappable
sx
sy
tanaka
tapp
tarasinski
tavernelli
temme
tensored
terhal
terra
th
theodore
timestep
timesteps
tnc
toctree
todo
tol
traceback
trainability
trainablefidelityquantumkernel
transpilation
transpile
transpiled
transpiler
transpiles
transpiling
trotterization
trotterized
tunable
uncertainities
uncompiled
uncompress
uncompute
unitaries
univariate
uno
unscaled
unsymmetric
usecase
utf
utils
varadarajan
variational
vatan
vec
vectorized
veeravalli
vff
vicente
vicentini
vigo
ville
voilà
vqc
vqd
vqe
vqr
vx
vy
vz
wavefunction
wigner
wikipedia
wilhelm
williams
woerner
wrt
xatol
xopt
xtol
yamamoto
yao
yoder
york
yy
yz
zi
zoufal
zsh
zz
θ
ψ
ω
φ_i
φ_ij
Δ
π<|MERGE_RESOLUTION|>--- conflicted
+++ resolved
@@ -270,11 +270,8 @@
 izz
 jac
 jacobian
-<<<<<<< HEAD
 jhp
-=======
 jl
->>>>>>> a88432fb
 johnson
 jm
 jonathan
@@ -531,13 +528,9 @@
 sdg
 seealso
 semidefinite
-<<<<<<< HEAD
 sep
-=======
-sep 
 seperate
 seperable
->>>>>>> a88432fb
 serializable
 serializablemodelmixin
 shalev
